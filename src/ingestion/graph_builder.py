--- conflicted
+++ resolved
@@ -1,11 +1,5 @@
 """Knowledge graph builder for extracting entities and relationships."""
-<<<<<<< HEAD
-
-import logging
-=======
-
-
->>>>>>> f6ac092e
+
 from typing import List, Dict, Any, Optional, Set, Tuple
 from datetime import datetime, timezone
 import asyncio
@@ -19,11 +13,7 @@
 from fastapi_app.graph_utils import GraphitiClient
 from logging_config import get_logger
 
-<<<<<<< HEAD
-logger = logging.getLogger(__name__)
-=======
-
->>>>>>> f6ac092e
+
 
 
 class GraphBuilder:
