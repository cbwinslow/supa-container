"""Knowledge graph builder for extracting entities and relationships."""

<<<<<<< HEAD
import logging
=======
import os
>>>>>>> 14e3f9d4
from typing import List, Dict, Any, Optional, Set, Tuple
from datetime import datetime, timezone
import asyncio
import re

from graphiti_core import Graphiti

from .chunker import DocumentChunk

# Import graph utilities
from fastapi_app.graph_utils import GraphitiClient
from logging_config import get_logger

<<<<<<< HEAD
logger = logging.getLogger(__name__)
=======
# Load environment variables
load_dotenv()

logger = get_logger(__name__)
>>>>>>> 14e3f9d4


class GraphBuilder:
    """Builds knowledge graph from document chunks."""
    
    def __init__(self):
        """Initialize graph builder."""
        self.graph_client = GraphitiClient()
        self._initialized = False
    
    async def initialize(self):
        """Initialize graph client."""
        if not self._initialized:
            await self.graph_client.initialize()
            self._initialized = True
    
    async def close(self):
        """Close graph client."""
        if self._initialized:
            await self.graph_client.close()
            self._initialized = False
    
    async def add_document_to_graph(
        self,
        chunks: List[DocumentChunk],
        document_title: str,
        document_source: str,
        document_metadata: Optional[Dict[str, Any]] = None,
        batch_size: int = 3  # Reduced batch size for Graphiti
    ) -> Dict[str, Any]:
        """
        Add document chunks to the knowledge graph.
        
        Args:
            chunks: List of document chunks
            document_title: Title of the document
            document_source: Source of the document
            document_metadata: Additional metadata
            batch_size: Number of chunks to process in each batch
        
        Returns:
            Processing results
        """
        if not self._initialized:
            await self.initialize()
        
        if not chunks:
            return {"episodes_created": 0, "errors": []}
        
        logger.info(f"Adding {len(chunks)} chunks to knowledge graph for document: {document_title}")
        logger.info("⚠️ Large chunks will be truncated to avoid Graphiti token limits.")
        
        # Check for oversized chunks and warn
        oversized_chunks = [i for i, chunk in enumerate(chunks) if len(chunk.content) > 6000]
        if oversized_chunks:
            logger.warning(f"Found {len(oversized_chunks)} chunks over 6000 chars that will be truncated: {oversized_chunks}")
        
        episodes_created = 0
        errors = []
        
        # Process chunks one by one to avoid overwhelming Graphiti
        for i, chunk in enumerate(chunks):
            try:
                # Create episode ID
                episode_id = f"{document_source}_{chunk.index}_{datetime.now().timestamp()}"
                
                # Prepare episode content with size limits
                episode_content = self._prepare_episode_content(
                    chunk,
                    document_title,
                    document_metadata
                )
                
                # Create source description (shorter)
                source_description = f"Document: {document_title} (Chunk: {chunk.index})"
                
                # Add episode to graph
                await self.graph_client.add_episode(
                    episode_id=episode_id,
                    content=episode_content,
                    source=source_description,
                    timestamp=datetime.now(timezone.utc),
                    metadata={
                        "document_title": document_title,
                        "document_source": document_source,
                        "chunk_index": chunk.index,
                        "original_length": len(chunk.content),
                        "processed_length": len(episode_content)
                    }
                )
                
                episodes_created += 1
                logger.info(f"✓ Added episode {episode_id} to knowledge graph ({episodes_created}/{len(chunks)})")
                
                # Small delay between each episode to reduce API pressure
                if i < len(chunks) - 1:
                    await asyncio.sleep(0.5)
                    
            except Exception as e:
                error_msg = f"Failed to add chunk {chunk.index} to graph: {str(e)}"
                logger.error(error_msg)
                errors.append(error_msg)
                
                # Continue processing other chunks even if one fails
                continue
        
        result = {
            "episodes_created": episodes_created,
            "total_chunks": len(chunks),
            "errors": errors
        }
        
        logger.info(f"Graph building complete: {episodes_created} episodes created, {len(errors)} errors")
        return result
    
    def _prepare_episode_content(
        self,
        chunk: DocumentChunk,
        document_title: str,
        document_metadata: Optional[Dict[str, Any]] = None
    ) -> str:
        """
        Prepare episode content with minimal context to avoid token limits.
        
        Args:
            chunk: Document chunk
            document_title: Title of the document
            document_metadata: Additional metadata
        
        Returns:
            Formatted episode content (optimized for Graphiti)
        """
        # Limit chunk content to avoid Graphiti's 8192 token limit
        # Estimate ~4 chars per token, keep content under 6000 chars to leave room for processing
        max_content_length = 6000
        
        content = chunk.content
        if len(content) > max_content_length:
            # Truncate content but try to end at a sentence boundary
            truncated = content[:max_content_length]
            last_sentence_end = max(
                truncated.rfind('. '),
                truncated.rfind('! '),
                truncated.rfind('? ')
            )
            
            if last_sentence_end > max_content_length * 0.7:  # If we can keep 70% and end cleanly
                content = truncated[:last_sentence_end + 1] + " [TRUNCATED]"
            else:
                content = truncated + "... [TRUNCATED]"
            
            logger.warning(f"Truncated chunk {chunk.index} from {len(chunk.content)} to {len(content)} chars for Graphiti")
        
        # Add minimal context (just document title for now)
        if document_title and len(content) < max_content_length - 100:
            episode_content = f"[Doc: {document_title[:50]}]\n\n{content}"
        else:
            episode_content = content
        
        return episode_content
    
    def _estimate_tokens(self, text: str) -> int:
        """Rough estimate of token count (4 chars per token)."""
        return len(text) // 4
    
    def _is_content_too_large(self, content: str, max_tokens: int = 7000) -> bool:
        """Check if content is too large for Graphiti processing."""
        return self._estimate_tokens(content) > max_tokens
    
    async def extract_entities_from_chunks(
        self,
        chunks: List[DocumentChunk],
        extract_companies: bool = True,
        extract_technologies: bool = True,
        extract_people: bool = True
    ) -> List[DocumentChunk]:
        """
        Extract entities from chunks and add to metadata.
        
        Args:
            chunks: List of document chunks
            extract_companies: Whether to extract company names
            extract_technologies: Whether to extract technology terms
            extract_people: Whether to extract person names
        
        Returns:
            Chunks with entity metadata added
        """
        logger.info(f"Extracting entities from {len(chunks)} chunks")
        
        enriched_chunks = []
        
        for chunk in chunks:
            entities = {
                "companies": [],
                "technologies": [],
                "people": [],
                "locations": []
            }
            
            content = chunk.content
            
            # Extract companies
            if extract_companies:
                entities["companies"] = self._extract_companies(content)
            
            # Extract technologies
            if extract_technologies:
                entities["technologies"] = self._extract_technologies(content)
            
            # Extract people
            if extract_people:
                entities["people"] = self._extract_people(content)
            
            # Extract locations
            entities["locations"] = self._extract_locations(content)
            
            # Create enriched chunk
            enriched_chunk = DocumentChunk(
                content=chunk.content,
                index=chunk.index,
                start_char=chunk.start_char,
                end_char=chunk.end_char,
                metadata={
                    **chunk.metadata,
                    "entities": entities,
                    "entity_extraction_date": datetime.now().isoformat()
                },
                token_count=chunk.token_count
            )
            
            # Preserve embedding if it exists
            if hasattr(chunk, 'embedding'):
                enriched_chunk.embedding = chunk.embedding
            
            enriched_chunks.append(enriched_chunk)
        
        logger.info("Entity extraction complete")
        return enriched_chunks
    
    def _extract_companies(self, text: str) -> List[str]:
        """Extract company names from text."""
        # Known tech companies (extend this list as needed)
        tech_companies = {
            "Google", "Microsoft", "Apple", "Amazon", "Meta", "Facebook",
            "Tesla", "OpenAI", "Anthropic", "Nvidia", "Intel", "AMD",
            "IBM", "Oracle", "Salesforce", "Adobe", "Netflix", "Uber",
            "Airbnb", "Spotify", "Twitter", "LinkedIn", "Snapchat",
            "TikTok", "ByteDance", "Baidu", "Alibaba", "Tencent",
            "Samsung", "Sony", "Huawei", "Xiaomi", "DeepMind"
        }
        
        found_companies = set()
        text_lower = text.lower()
        
        for company in tech_companies:
            # Case-insensitive search with word boundaries
            pattern = r'\b' + re.escape(company.lower()) + r'\b'
            if re.search(pattern, text_lower):
                found_companies.add(company)
        
        return list(found_companies)
    
    def _extract_technologies(self, text: str) -> List[str]:
        """Extract technology terms from text."""
        tech_terms = {
            "AI", "artificial intelligence", "machine learning", "ML",
            "deep learning", "neural network", "LLM", "large language model",
            "GPT", "transformer", "NLP", "natural language processing",
            "computer vision", "reinforcement learning", "generative AI",
            "foundation model", "multimodal", "chatbot", "API",
            "cloud computing", "edge computing", "quantum computing",
            "blockchain", "cryptocurrency", "IoT", "5G", "AR", "VR",
            "autonomous vehicles", "robotics", "automation"
        }
        
        found_terms = set()
        text_lower = text.lower()
        
        for term in tech_terms:
            if term.lower() in text_lower:
                found_terms.add(term)
        
        return list(found_terms)
    
    def _extract_people(self, text: str) -> List[str]:
        """Extract person names from text."""
        # Known tech leaders (extend this list as needed)
        tech_leaders = {
            "Elon Musk", "Jeff Bezos", "Tim Cook", "Satya Nadella",
            "Sundar Pichai", "Mark Zuckerberg", "Sam Altman",
            "Dario Amodei", "Daniela Amodei", "Jensen Huang",
            "Bill Gates", "Larry Page", "Sergey Brin", "Jack Dorsey",
            "Reed Hastings", "Marc Benioff", "Andy Jassy"
        }
        
        found_people = set()
        
        for person in tech_leaders:
            if person in text:
                found_people.add(person)
        
        return list(found_people)
    
    def _extract_locations(self, text: str) -> List[str]:
        """Extract location names from text."""
        locations = {
            "Silicon Valley", "San Francisco", "Seattle", "Austin",
            "New York", "Boston", "London", "Tel Aviv", "Singapore",
            "Beijing", "Shanghai", "Tokyo", "Seoul", "Bangalore",
            "Mountain View", "Cupertino", "Redmond", "Menlo Park"
        }
        
        found_locations = set()
        
        for location in locations:
            if location in text:
                found_locations.add(location)
        
        return list(found_locations)
    
    async def clear_graph(self):
        """Clear all data from the knowledge graph."""
        if not self._initialized:
            await self.initialize()
        
        logger.warning("Clearing knowledge graph...")
        await self.graph_client.clear_graph()
        logger.info("Knowledge graph cleared")


class SimpleEntityExtractor:
    """Simple rule-based entity extractor as fallback."""
    
    def __init__(self):
        """Initialize extractor."""
        self.company_patterns = [
            r'\b(?:Google|Microsoft|Apple|Amazon|Meta|Facebook|Tesla|OpenAI)\b',
            r'\b\w+\s+(?:Inc|Corp|Corporation|Ltd|Limited|AG|SE)\b'
        ]
        
        self.tech_patterns = [
            r'\b(?:AI|artificial intelligence|machine learning|ML|deep learning)\b',
            r'\b(?:neural network|transformer|GPT|LLM|NLP)\b',
            r'\b(?:cloud computing|API|blockchain|IoT|5G)\b'
        ]
    
    def extract_entities(self, text: str) -> Dict[str, List[str]]:
        """Extract entities using patterns."""
        entities = {
            "companies": [],
            "technologies": []
        }
        
        # Extract companies
        for pattern in self.company_patterns:
            matches = re.findall(pattern, text, re.IGNORECASE)
            entities["companies"].extend(matches)
        
        # Extract technologies
        for pattern in self.tech_patterns:
            matches = re.findall(pattern, text, re.IGNORECASE)
            entities["technologies"].extend(matches)
        
        # Remove duplicates and clean up
        entities["companies"] = list(set(entities["companies"]))
        entities["technologies"] = list(set(entities["technologies"]))
        
        return entities


# Factory function
def create_graph_builder() -> GraphBuilder:
    """Create graph builder instance."""
    return GraphBuilder()


# Example usage
async def main():
    """Example usage of the graph builder."""
    from .chunker import ChunkingConfig, create_chunker
    
    # Create chunker and graph builder
    config = ChunkingConfig(chunk_size=300, use_semantic_splitting=False)
    chunker = create_chunker(config)
    graph_builder = create_graph_builder()
    
    sample_text = """
    Google's DeepMind has made significant breakthroughs in artificial intelligence,
    particularly in areas like protein folding prediction with AlphaFold and
    game-playing AI with AlphaGo. The company continues to invest heavily in
    transformer architectures and large language models.
    
    Microsoft's partnership with OpenAI has positioned them as a leader in
    the generative AI space. Sam Altman's OpenAI has developed GPT models
    that Microsoft integrates into Office 365 and Azure cloud services.
    """
    
    # Chunk the document
    chunks = chunker.chunk_document(
        content=sample_text,
        title="AI Company Developments",
        source="example.md"
    )
    
    print(f"Created {len(chunks)} chunks")
    
    # Extract entities
    enriched_chunks = await graph_builder.extract_entities_from_chunks(chunks)
    
    for i, chunk in enumerate(enriched_chunks):
        print(f"Chunk {i}: {chunk.metadata.get('entities', {})}")
    
    # Add to knowledge graph
    try:
        result = await graph_builder.add_document_to_graph(
            chunks=enriched_chunks,
            document_title="AI Company Developments",
            document_source="example.md",
            document_metadata={"topic": "AI", "date": "2024"}
        )
        
        print(f"Graph building result: {result}")
        
    except Exception as e:
        print(f"Graph building failed: {e}")
    
    finally:
        await graph_builder.close()


if __name__ == "__main__":
    asyncio.run(main())<|MERGE_RESOLUTION|>--- conflicted
+++ resolved
@@ -1,10 +1,6 @@
 """Knowledge graph builder for extracting entities and relationships."""
 
-<<<<<<< HEAD
-import logging
-=======
-import os
->>>>>>> 14e3f9d4
+
 from typing import List, Dict, Any, Optional, Set, Tuple
 from datetime import datetime, timezone
 import asyncio
@@ -18,14 +14,7 @@
 from fastapi_app.graph_utils import GraphitiClient
 from logging_config import get_logger
 
-<<<<<<< HEAD
-logger = logging.getLogger(__name__)
-=======
-# Load environment variables
-load_dotenv()
-
-logger = get_logger(__name__)
->>>>>>> 14e3f9d4
+
 
 
 class GraphBuilder:
