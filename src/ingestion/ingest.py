--- conflicted
+++ resolved
@@ -23,11 +23,6 @@
 from fastapi_app.models import IngestionConfig, IngestionResult
 from logging_config import get_logger
 
-<<<<<<< HEAD
-logger = logging.getLogger(__name__)
-=======
-
->>>>>>> f6ac092e
 
 
 class DocumentIngestionPipeline:
