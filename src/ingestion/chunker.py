"""Semantic chunking implementation for intelligent document splitting."""

import re
from typing import List, Dict, Any, Optional, Tuple
from dataclasses import dataclass
import asyncio

<<<<<<< HEAD
logger = logging.getLogger(__name__)
=======

>>>>>>> f6ac092e

# Import flexible providers
from fastapi_app.providers import get_embedding_client, get_ingestion_model

# Initialize clients with flexible providers
embedding_client = get_embedding_client()
ingestion_model = get_ingestion_model()


@dataclass
class ChunkingConfig:
    """Configuration for chunking."""
    chunk_size: int = 1000
    chunk_overlap: int = 200
    max_chunk_size: int = 2000
    min_chunk_size: int = 100
    use_semantic_splitting: bool = True
    preserve_structure: bool = True
    
    def __post_init__(self):
        """Validate configuration."""
        if self.chunk_overlap >= self.chunk_size:
            raise ValueError("Chunk overlap must be less than chunk size")
        if self.min_chunk_size <= 0:
            raise ValueError("Minimum chunk size must be positive")


@dataclass
class DocumentChunk:
    """Represents a document chunk."""
    content: str
    index: int
    start_char: int
    end_char: int
    metadata: Dict[str, Any]
    token_count: Optional[int] = None
    
    def __post_init__(self):
        """Calculate token count if not provided."""
        if self.token_count is None:
            # Rough estimation: ~4 characters per token
            self.token_count = len(self.content) // 4


class SemanticChunker:
    """Semantic document chunker using LLM for intelligent splitting."""
    
    def __init__(self, config: ChunkingConfig):
        """
        Initialize chunker.
        
        Args:
            config: Chunking configuration
        """
        self.config = config
        self.client = embedding_client
        self.model = ingestion_model
    
    async def chunk_document(
        self,
        content: str,
        title: str,
        source: str,
        metadata: Optional[Dict[str, Any]] = None
    ) -> List[DocumentChunk]:
        """
        Chunk a document into semantically coherent pieces.
        
        Args:
            content: Document content
            title: Document title
            source: Document source
            metadata: Additional metadata
        
        Returns:
            List of document chunks
        """
        if not content.strip():
            return []
        
        base_metadata = {
            "title": title,
            "source": source,
            **(metadata or {})
        }
        
        # First, try semantic chunking if enabled
        if self.config.use_semantic_splitting and len(content) > self.config.chunk_size:
            try:
                semantic_chunks = await self._semantic_chunk(content)
                if semantic_chunks:
                    return self._create_chunk_objects(
                        semantic_chunks,
                        content,
                        base_metadata
                    )
            except Exception as e:
                logger.warning(f"Semantic chunking failed, falling back to simple chunking: {e}")
        
        # Fallback to rule-based chunking
        return self._simple_chunk(content, base_metadata)
    
    async def _semantic_chunk(self, content: str) -> List[str]:
        """
        Perform semantic chunking using LLM.
        
        Args:
            content: Content to chunk
        
        Returns:
            List of chunk boundaries
        """
        # First, split on natural boundaries
        sections = self._split_on_structure(content)
        
        # Group sections into semantic chunks
        chunks = []
        current_chunk = ""
        
        for section in sections:
            # Check if adding this section would exceed chunk size
            potential_chunk = current_chunk + "\n\n" + section if current_chunk else section
            
            if len(potential_chunk) <= self.config.chunk_size:
                current_chunk = potential_chunk
            else:
                # Current chunk is ready, decide if we should split the section
                if current_chunk:
                    chunks.append(current_chunk.strip())
                    current_chunk = ""
                
                # Handle oversized sections
                if len(section) > self.config.max_chunk_size:
                    # Split the section semantically
                    sub_chunks = await self._split_long_section(section)
                    chunks.extend(sub_chunks)
                else:
                    current_chunk = section
        
        # Add the last chunk
        if current_chunk:
            chunks.append(current_chunk.strip())
        
        return [chunk for chunk in chunks if len(chunk.strip()) >= self.config.min_chunk_size]
    
    def _split_on_structure(self, content: str) -> List[str]:
        """
        Split content on structural boundaries.
        
        Args:
            content: Content to split
        
        Returns:
            List of sections
        """
        # Split on markdown headers, paragraphs, and other structural elements
        patterns = [
            r'\n#{1,6}\s+.+?\n',  # Markdown headers
            r'\n\n+',            # Multiple newlines (paragraph breaks)
            r'\n[-*+]\s+',       # List items
            r'\n\d+\.\s+',       # Numbered lists
            r'\n```.*?```\n',    # Code blocks
            r'\n\|\s*.+?\|\s*\n', # Tables
        ]
        
        # Split by patterns but keep the separators
        sections = [content]
        
        for pattern in patterns:
            new_sections = []
            for section in sections:
                parts = re.split(f'({pattern})', section, flags=re.MULTILINE | re.DOTALL)
                new_sections.extend([part for part in parts if part.strip()])
            sections = new_sections
        
        return sections
    
    async def _split_long_section(self, section: str) -> List[str]:
        """
        Split a long section using LLM for semantic boundaries.
        
        Args:
            section: Section to split
        
        Returns:
            List of sub-chunks
        """
        try:
            prompt = f"""
            Split the following text into semantically coherent chunks. Each chunk should:
            1. Be roughly {self.config.chunk_size} characters long
            2. End at natural semantic boundaries
            3. Maintain context and readability
            4. Not exceed {self.config.max_chunk_size} characters
            
            Return only the split text with "---CHUNK---" as separator between chunks.
            
            Text to split:
            {section}
            """
            
            # Use Pydantic AI for LLM calls
            from pydantic_ai import Agent
            temp_agent = Agent(self.model)
            
            response = await temp_agent.run(prompt)
            result = response.data
            chunks = [chunk.strip() for chunk in result.split("---CHUNK---")]
            
            # Validate chunks
            valid_chunks = []
            for chunk in chunks:
                if (self.config.min_chunk_size <= len(chunk) <= self.config.max_chunk_size):
                    valid_chunks.append(chunk)
            
            return valid_chunks if valid_chunks else self._simple_split(section)
            
        except Exception as e:
            logger.error(f"LLM chunking failed: {e}")
            return self._simple_split(section)
    
    def _simple_split(self, text: str) -> List[str]:
        """
        Simple text splitting as fallback.
        
        Args:
            text: Text to split
        
        Returns:
            List of chunks
        """
        chunks = []
        start = 0
        
        while start < len(text):
            end = start + self.config.chunk_size
            
            if end >= len(text):
                # Last chunk
                chunks.append(text[start:])
                break
            
            # Try to end at a sentence boundary
            chunk_end = end
            for i in range(end, max(start + self.config.min_chunk_size, end - 200), -1):
                if text[i] in '.!?\n':
                    chunk_end = i + 1
                    break
            
            chunks.append(text[start:chunk_end])
            start = chunk_end - self.config.chunk_overlap
        
        return chunks
    
    def _simple_chunk(
        self,
        content: str,
        base_metadata: Dict[str, Any]
    ) -> List[DocumentChunk]:
        """
        Simple rule-based chunking.
        
        Args:
            content: Content to chunk
            base_metadata: Base metadata for chunks
        
        Returns:
            List of document chunks
        """
        chunks = self._simple_split(content)
        return self._create_chunk_objects(chunks, content, base_metadata)
    
    def _create_chunk_objects(
        self,
        chunks: List[str],
        original_content: str,
        base_metadata: Dict[str, Any]
    ) -> List[DocumentChunk]:
        """
        Create DocumentChunk objects from text chunks.
        
        Args:
            chunks: List of chunk texts
            original_content: Original document content
            base_metadata: Base metadata
        
        Returns:
            List of DocumentChunk objects
        """
        chunk_objects = []
        current_pos = 0
        
        for i, chunk_text in enumerate(chunks):
            # Find the position of this chunk in the original content
            start_pos = original_content.find(chunk_text, current_pos)
            if start_pos == -1:
                # Fallback: estimate position
                start_pos = current_pos
            
            end_pos = start_pos + len(chunk_text)
            
            # Create chunk metadata
            chunk_metadata = {
                **base_metadata,
                "chunk_method": "semantic" if self.config.use_semantic_splitting else "simple",
                "total_chunks": len(chunks)
            }
            
            chunk_objects.append(DocumentChunk(
                content=chunk_text.strip(),
                index=i,
                start_char=start_pos,
                end_char=end_pos,
                metadata=chunk_metadata
            ))
            
            current_pos = end_pos
        
        return chunk_objects


class SimpleChunker:
    """Simple non-semantic chunker for faster processing."""
    
    def __init__(self, config: ChunkingConfig):
        """Initialize simple chunker."""
        self.config = config
    
    def chunk_document(
        self,
        content: str,
        title: str,
        source: str,
        metadata: Optional[Dict[str, Any]] = None
    ) -> List[DocumentChunk]:
        """
        Chunk document using simple rules.
        
        Args:
            content: Document content
            title: Document title
            source: Document source
            metadata: Additional metadata
        
        Returns:
            List of document chunks
        """
        if not content.strip():
            return []
        
        base_metadata = {
            "title": title,
            "source": source,
            "chunk_method": "simple",
            **(metadata or {})
        }
        
        # Split on paragraphs first
        paragraphs = re.split(r'\n\s*\n', content)
        chunks = []
        current_chunk = ""
        current_pos = 0
        chunk_index = 0
        
        for paragraph in paragraphs:
            paragraph = paragraph.strip()
            if not paragraph:
                continue
            
            # Check if adding this paragraph exceeds chunk size
            potential_chunk = current_chunk + "\n\n" + paragraph if current_chunk else paragraph
            
            if len(potential_chunk) <= self.config.chunk_size:
                current_chunk = potential_chunk
            else:
                # Save current chunk if it exists
                if current_chunk:
                    chunks.append(self._create_chunk(
                        current_chunk,
                        chunk_index,
                        current_pos,
                        current_pos + len(current_chunk),
                        base_metadata.copy()
                    ))
                    
                    # Move position, but ensure overlap is respected
                    overlap_start = max(0, len(current_chunk) - self.config.chunk_overlap)
                    current_pos += overlap_start
                    chunk_index += 1
                
                # Start new chunk with current paragraph
                current_chunk = paragraph
        
        # Add final chunk
        if current_chunk:
            chunks.append(self._create_chunk(
                current_chunk,
                chunk_index,
                current_pos,
                current_pos + len(current_chunk),
                base_metadata.copy()
            ))
        
        # Update total chunks in metadata
        for chunk in chunks:
            chunk.metadata["total_chunks"] = len(chunks)
        
        return chunks
    
    def _create_chunk(
        self,
        content: str,
        index: int,
        start_pos: int,
        end_pos: int,
        metadata: Dict[str, Any]
    ) -> DocumentChunk:
        """Create a DocumentChunk object."""
        return DocumentChunk(
            content=content.strip(),
            index=index,
            start_char=start_pos,
            end_char=end_pos,
            metadata=metadata
        )


# Factory function
def create_chunker(config: ChunkingConfig):
    """
    Create appropriate chunker based on configuration.
    
    Args:
        config: Chunking configuration
    
    Returns:
        Chunker instance
    """
    if config.use_semantic_splitting:
        return SemanticChunker(config)
    else:
        return SimpleChunker(config)


# Example usage
async def main():
    """Example usage of the chunker."""
    config = ChunkingConfig(
        chunk_size=500,
        chunk_overlap=50,
        use_semantic_splitting=True
    )
    
    chunker = create_chunker(config)
    
    sample_text = """
    # Big Tech AI Initiatives
    
    ## Google's AI Strategy
    Google has been investing heavily in artificial intelligence research and development.
    Their main focus areas include:
    
    - Large language models (LaMDA, PaLM, Gemini)
    - Computer vision and image recognition
    - Natural language processing
    - AI-powered search improvements
    
    The company's DeepMind division continues to push the boundaries of AI research,
    with breakthrough achievements in protein folding prediction and game playing.
    
    ## Microsoft's Partnership with OpenAI
    Microsoft's strategic partnership with OpenAI has positioned them as a leader
    in the generative AI space. Key developments include:
    
    1. Integration of GPT models into Office 365
    2. Azure OpenAI Service for enterprise customers
    3. Investment in OpenAI's continued research
    """
    
    chunks = await chunker.chunk_document(
        content=sample_text,
        title="Big Tech AI Report",
        source="example.md"
    )
    
    for i, chunk in enumerate(chunks):
        print(f"Chunk {i}: {len(chunk.content)} chars")
        print(f"Content: {chunk.content[:100]}...")
        print(f"Metadata: {chunk.metadata}")
        print("---")


if __name__ == "__main__":
    asyncio.run(main())<|MERGE_RESOLUTION|>--- conflicted
+++ resolved
@@ -5,11 +5,7 @@
 from dataclasses import dataclass
 import asyncio
 
-<<<<<<< HEAD
-logger = logging.getLogger(__name__)
-=======
-
->>>>>>> f6ac092e
+
 
 # Import flexible providers
 from fastapi_app.providers import get_embedding_client, get_ingestion_model
