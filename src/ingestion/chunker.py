"""Semantic chunking implementation for intelligent document splitting."""

import re
from typing import List, Dict, Any, Optional, Tuple
from dataclasses import dataclass
import asyncio

<<<<<<< HEAD
logger = logging.getLogger(__name__)
=======
from dotenv import load_dotenv
from logging_config import get_logger

# Load environment variables
load_dotenv()

logger = get_logger(__name__)
>>>>>>> 14e3f9d4

# Import flexible providers
from fastapi_app.providers import get_embedding_client, get_ingestion_model

# Initialize clients with flexible providers
embedding_client = get_embedding_client()
ingestion_model = get_ingestion_model()


@dataclass
class ChunkingConfig:
    """Configuration for chunking."""
    chunk_size: int = 1000
    chunk_overlap: int = 200
    max_chunk_size: int = 2000
    min_chunk_size: int = 100
    use_semantic_splitting: bool = True
    preserve_structure: bool = True
    
    def __post_init__(self):
        """Validate configuration."""
        if self.chunk_overlap >= self.chunk_size:
            raise ValueError("Chunk overlap must be less than chunk size")
        if self.min_chunk_size <= 0:
            raise ValueError("Minimum chunk size must be positive")


@dataclass
class DocumentChunk:
    """Represents a document chunk."""
    content: str
    index: int
    start_char: int
    end_char: int
    metadata: Dict[str, Any]
    token_count: Optional[int] = None
    
    def __post_init__(self):
        """Calculate token count if not provided."""
        if self.token_count is None:
            # Rough estimation: ~4 characters per token
            self.token_count = len(self.content) // 4


class SemanticChunker:
    """Semantic document chunker using LLM for intelligent splitting."""
    
    def __init__(self, config: ChunkingConfig):
        """
        Initialize chunker.
        
        Args:
            config: Chunking configuration
        """
        self.config = config
        self.client = embedding_client
        self.model = ingestion_model
    
    async def chunk_document(
        self,
        content: str,
        title: str,
        source: str,
        metadata: Optional[Dict[str, Any]] = None
    ) -> List[DocumentChunk]:
        """
        Chunk a document into semantically coherent pieces.
        
        Args:
            content: Document content
            title: Document title
            source: Document source
            metadata: Additional metadata
        
        Returns:
            List of document chunks
        """
        if not content.strip():
            return []
        
        base_metadata = {
            "title": title,
            "source": source,
            **(metadata or {})
        }
        
        # First, try semantic chunking if enabled
        if self.config.use_semantic_splitting and len(content) > self.config.chunk_size:
            try:
                semantic_chunks = await self._semantic_chunk(content)
                if semantic_chunks:
                    return self._create_chunk_objects(
                        semantic_chunks,
                        content,
                        base_metadata
                    )
            except Exception as e:
                logger.warning(f"Semantic chunking failed, falling back to simple chunking: {e}")
        
        # Fallback to rule-based chunking
        return self._simple_chunk(content, base_metadata)
    
    async def _semantic_chunk(self, content: str) -> List[str]:
        """
        Perform semantic chunking using LLM.
        
        Args:
            content: Content to chunk
        
        Returns:
            List of chunk boundaries
        """
        # First, split on natural boundaries
        sections = self._split_on_structure(content)
        
        # Group sections into semantic chunks
        chunks = []
        current_chunk = ""
        
        for section in sections:
            # Check if adding this section would exceed chunk size
            potential_chunk = current_chunk + "\n\n" + section if current_chunk else section
            
            if len(potential_chunk) <= self.config.chunk_size:
                current_chunk = potential_chunk
            else:
                # Current chunk is ready, decide if we should split the section
                if current_chunk:
                    chunks.append(current_chunk.strip())
                    current_chunk = ""
                
                # Handle oversized sections
                if len(section) > self.config.max_chunk_size:
                    # Split the section semantically
                    sub_chunks = await self._split_long_section(section)
                    chunks.extend(sub_chunks)
                else:
                    current_chunk = section
        
        # Add the last chunk
        if current_chunk:
            chunks.append(current_chunk.strip())
        
        return [chunk for chunk in chunks if len(chunk.strip()) >= self.config.min_chunk_size]
    
    def _split_on_structure(self, content: str) -> List[str]:
        """
        Split content on structural boundaries.
        
        Args:
            content: Content to split
        
        Returns:
            List of sections
        """
        # Split on markdown headers, paragraphs, and other structural elements
        patterns = [
            r'\n#{1,6}\s+.+?\n',  # Markdown headers
            r'\n\n+',            # Multiple newlines (paragraph breaks)
            r'\n[-*+]\s+',       # List items
            r'\n\d+\.\s+',       # Numbered lists
            r'\n```.*?```\n',    # Code blocks
            r'\n\|\s*.+?\|\s*\n', # Tables
        ]
        
        # Split by patterns but keep the separators
        sections = [content]
        
        for pattern in patterns:
            new_sections = []
            for section in sections:
                parts = re.split(f'({pattern})', section, flags=re.MULTILINE | re.DOTALL)
                new_sections.extend([part for part in parts if part.strip()])
            sections = new_sections
        
        return sections
    
    async def _split_long_section(self, section: str) -> List[str]:
        """
        Split a long section using LLM for semantic boundaries.
        
        Args:
            section: Section to split
        
        Returns:
            List of sub-chunks
        """
        try:
            prompt = f"""
            Split the following text into semantically coherent chunks. Each chunk should:
            1. Be roughly {self.config.chunk_size} characters long
            2. End at natural semantic boundaries
            3. Maintain context and readability
            4. Not exceed {self.config.max_chunk_size} characters
            
            Return only the split text with "---CHUNK---" as separator between chunks.
            
            Text to split:
            {section}
            """
            
            # Use Pydantic AI for LLM calls
            from pydantic_ai import Agent
            temp_agent = Agent(self.model)
            
            response = await temp_agent.run(prompt)
            result = response.data
            chunks = [chunk.strip() for chunk in result.split("---CHUNK---")]
            
            # Validate chunks
            valid_chunks = []
            for chunk in chunks:
                if (self.config.min_chunk_size <= len(chunk) <= self.config.max_chunk_size):
                    valid_chunks.append(chunk)
            
            return valid_chunks if valid_chunks else self._simple_split(section)
            
        except Exception as e:
            logger.error(f"LLM chunking failed: {e}")
            return self._simple_split(section)
    
    def _simple_split(self, text: str) -> List[str]:
        """
        Simple text splitting as fallback.
        
        Args:
            text: Text to split
        
        Returns:
            List of chunks
        """
        chunks = []
        start = 0
        
        while start < len(text):
            end = start + self.config.chunk_size
            
            if end >= len(text):
                # Last chunk
                chunks.append(text[start:])
                break
            
            # Try to end at a sentence boundary
            chunk_end = end
            for i in range(end, max(start + self.config.min_chunk_size, end - 200), -1):
                if text[i] in '.!?\n':
                    chunk_end = i + 1
                    break
            
            chunks.append(text[start:chunk_end])
            start = chunk_end - self.config.chunk_overlap
        
        return chunks
    
    def _simple_chunk(
        self,
        content: str,
        base_metadata: Dict[str, Any]
    ) -> List[DocumentChunk]:
        """
        Simple rule-based chunking.
        
        Args:
            content: Content to chunk
            base_metadata: Base metadata for chunks
        
        Returns:
            List of document chunks
        """
        chunks = self._simple_split(content)
        return self._create_chunk_objects(chunks, content, base_metadata)
    
    def _create_chunk_objects(
        self,
        chunks: List[str],
        original_content: str,
        base_metadata: Dict[str, Any]
    ) -> List[DocumentChunk]:
        """
        Create DocumentChunk objects from text chunks.
        
        Args:
            chunks: List of chunk texts
            original_content: Original document content
            base_metadata: Base metadata
        
        Returns:
            List of DocumentChunk objects
        """
        chunk_objects = []
        current_pos = 0
        
        for i, chunk_text in enumerate(chunks):
            # Find the position of this chunk in the original content
            start_pos = original_content.find(chunk_text, current_pos)
            if start_pos == -1:
                # Fallback: estimate position
                start_pos = current_pos
            
            end_pos = start_pos + len(chunk_text)
            
            # Create chunk metadata
            chunk_metadata = {
                **base_metadata,
                "chunk_method": "semantic" if self.config.use_semantic_splitting else "simple",
                "total_chunks": len(chunks)
            }
            
            chunk_objects.append(DocumentChunk(
                content=chunk_text.strip(),
                index=i,
                start_char=start_pos,
                end_char=end_pos,
                metadata=chunk_metadata
            ))
            
            current_pos = end_pos
        
        return chunk_objects


class SimpleChunker:
    """Simple non-semantic chunker for faster processing."""
    
    def __init__(self, config: ChunkingConfig):
        """Initialize simple chunker."""
        self.config = config
    
    def chunk_document(
        self,
        content: str,
        title: str,
        source: str,
        metadata: Optional[Dict[str, Any]] = None
    ) -> List[DocumentChunk]:
        """
        Chunk document using simple rules.
        
        Args:
            content: Document content
            title: Document title
            source: Document source
            metadata: Additional metadata
        
        Returns:
            List of document chunks
        """
        if not content.strip():
            return []
        
        base_metadata = {
            "title": title,
            "source": source,
            "chunk_method": "simple",
            **(metadata or {})
        }
        
        # Split on paragraphs first
        paragraphs = re.split(r'\n\s*\n', content)
        chunks = []
        current_chunk = ""
        current_pos = 0
        chunk_index = 0
        
        for paragraph in paragraphs:
            paragraph = paragraph.strip()
            if not paragraph:
                continue
            
            # Check if adding this paragraph exceeds chunk size
            potential_chunk = current_chunk + "\n\n" + paragraph if current_chunk else paragraph
            
            if len(potential_chunk) <= self.config.chunk_size:
                current_chunk = potential_chunk
            else:
                # Save current chunk if it exists
                if current_chunk:
                    chunks.append(self._create_chunk(
                        current_chunk,
                        chunk_index,
                        current_pos,
                        current_pos + len(current_chunk),
                        base_metadata.copy()
                    ))
                    
                    # Move position, but ensure overlap is respected
                    overlap_start = max(0, len(current_chunk) - self.config.chunk_overlap)
                    current_pos += overlap_start
                    chunk_index += 1
                
                # Start new chunk with current paragraph
                current_chunk = paragraph
        
        # Add final chunk
        if current_chunk:
            chunks.append(self._create_chunk(
                current_chunk,
                chunk_index,
                current_pos,
                current_pos + len(current_chunk),
                base_metadata.copy()
            ))
        
        # Update total chunks in metadata
        for chunk in chunks:
            chunk.metadata["total_chunks"] = len(chunks)
        
        return chunks
    
    def _create_chunk(
        self,
        content: str,
        index: int,
        start_pos: int,
        end_pos: int,
        metadata: Dict[str, Any]
    ) -> DocumentChunk:
        """Create a DocumentChunk object."""
        return DocumentChunk(
            content=content.strip(),
            index=index,
            start_char=start_pos,
            end_char=end_pos,
            metadata=metadata
        )


# Factory function
def create_chunker(config: ChunkingConfig):
    """
    Create appropriate chunker based on configuration.
    
    Args:
        config: Chunking configuration
    
    Returns:
        Chunker instance
    """
    if config.use_semantic_splitting:
        return SemanticChunker(config)
    else:
        return SimpleChunker(config)


# Example usage
async def main():
    """Example usage of the chunker."""
    config = ChunkingConfig(
        chunk_size=500,
        chunk_overlap=50,
        use_semantic_splitting=True
    )
    
    chunker = create_chunker(config)
    
    sample_text = """
    # Big Tech AI Initiatives
    
    ## Google's AI Strategy
    Google has been investing heavily in artificial intelligence research and development.
    Their main focus areas include:
    
    - Large language models (LaMDA, PaLM, Gemini)
    - Computer vision and image recognition
    - Natural language processing
    - AI-powered search improvements
    
    The company's DeepMind division continues to push the boundaries of AI research,
    with breakthrough achievements in protein folding prediction and game playing.
    
    ## Microsoft's Partnership with OpenAI
    Microsoft's strategic partnership with OpenAI has positioned them as a leader
    in the generative AI space. Key developments include:
    
    1. Integration of GPT models into Office 365
    2. Azure OpenAI Service for enterprise customers
    3. Investment in OpenAI's continued research
    """
    
    chunks = await chunker.chunk_document(
        content=sample_text,
        title="Big Tech AI Report",
        source="example.md"
    )
    
    for i, chunk in enumerate(chunks):
        print(f"Chunk {i}: {len(chunk.content)} chars")
        print(f"Content: {chunk.content[:100]}...")
        print(f"Metadata: {chunk.metadata}")
        print("---")


if __name__ == "__main__":
    asyncio.run(main())<|MERGE_RESOLUTION|>--- conflicted
+++ resolved
@@ -5,17 +5,7 @@
 from dataclasses import dataclass
 import asyncio
 
-<<<<<<< HEAD
-logger = logging.getLogger(__name__)
-=======
-from dotenv import load_dotenv
-from logging_config import get_logger
-
-# Load environment variables
-load_dotenv()
-
-logger = get_logger(__name__)
->>>>>>> 14e3f9d4
+
 
 # Import flexible providers
 from fastapi_app.providers import get_embedding_client, get_ingestion_model
