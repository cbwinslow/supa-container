"""Document embedding generation for vector search."""

import asyncio
from typing import List, Dict, Any, Optional, Tuple
from datetime import datetime
import json

from openai import RateLimitError, APIError

from .chunker import DocumentChunk

# Import flexible providers
from fastapi_app.providers import get_embedding_client, get_embedding_model
from logging_config import get_logger

<<<<<<< HEAD
logger = logging.getLogger(__name__)
=======

>>>>>>> f6ac092e

# Initialize client with flexible provider
embedding_client = get_embedding_client()
EMBEDDING_MODEL = get_embedding_model()


class EmbeddingGenerator:
    """Generates embeddings for document chunks."""
    
    def __init__(
        self,
        model: str = EMBEDDING_MODEL,
        batch_size: int = 100,
        max_retries: int = 3,
        retry_delay: float = 1.0
    ):
        """
        Initialize embedding generator.
        
        Args:
            model: OpenAI embedding model to use
            batch_size: Number of texts to process in parallel
            max_retries: Maximum number of retry attempts
            retry_delay: Delay between retries in seconds
        """
        self.model = model
        self.batch_size = batch_size
        self.max_retries = max_retries
        self.retry_delay = retry_delay
        
        # Model-specific configurations
        self.model_configs = {
            "text-embedding-3-small": {"dimensions": 1536, "max_tokens": 8191},
            "text-embedding-3-large": {"dimensions": 3072, "max_tokens": 8191},
            "text-embedding-ada-002": {"dimensions": 1536, "max_tokens": 8191}
        }
        
        if model not in self.model_configs:
            logger.warning(f"Unknown model {model}, using default config")
            self.config = {"dimensions": 1536, "max_tokens": 8191}
        else:
            self.config = self.model_configs[model]
    
    async def generate_embedding(self, text: str) -> List[float]:
        """
        Generate embedding for a single text.
        
        Args:
            text: Text to embed
        
        Returns:
            Embedding vector
        """
        # Truncate text if too long
        if len(text) > self.config["max_tokens"] * 4:  # Rough token estimation
            text = text[:self.config["max_tokens"] * 4]
        
        for attempt in range(self.max_retries):
            try:
                response = await embedding_client.embeddings.create(
                    model=self.model,
                    input=text
                )
                
                return response.data[0].embedding
                
            except RateLimitError as e:
                if attempt == self.max_retries - 1:
                    raise
                
                # Exponential backoff for rate limits
                delay = self.retry_delay * (2 ** attempt)
                logger.warning(f"Rate limit hit, retrying in {delay}s")
                await asyncio.sleep(delay)
                
            except APIError as e:
                logger.error(f"OpenAI API error: {e}")
                if attempt == self.max_retries - 1:
                    raise
                await asyncio.sleep(self.retry_delay)
                
            except Exception as e:
                logger.error(f"Unexpected error generating embedding: {e}")
                if attempt == self.max_retries - 1:
                    raise
                await asyncio.sleep(self.retry_delay)
    
    async def generate_embeddings_batch(
        self,
        texts: List[str]
    ) -> List[List[float]]:
        """
        Generate embeddings for a batch of texts.
        
        Args:
            texts: List of texts to embed
        
        Returns:
            List of embedding vectors
        """
        # Filter and truncate texts
        processed_texts = []
        for text in texts:
            if not text or not text.strip():
                processed_texts.append("")
                continue
                
            # Truncate if too long
            if len(text) > self.config["max_tokens"] * 4:
                text = text[:self.config["max_tokens"] * 4]
            
            processed_texts.append(text)
        
        for attempt in range(self.max_retries):
            try:
                response = await embedding_client.embeddings.create(
                    model=self.model,
                    input=processed_texts
                )
                
                return [data.embedding for data in response.data]
                
            except RateLimitError as e:
                if attempt == self.max_retries - 1:
                    raise
                
                delay = self.retry_delay * (2 ** attempt)
                logger.warning(f"Rate limit hit, retrying batch in {delay}s")
                await asyncio.sleep(delay)
                
            except APIError as e:
                logger.error(f"OpenAI API error in batch: {e}")
                if attempt == self.max_retries - 1:
                    # Fallback to individual processing
                    return await self._process_individually(processed_texts)
                await asyncio.sleep(self.retry_delay)
                
            except Exception as e:
                logger.error(f"Unexpected error in batch embedding: {e}")
                if attempt == self.max_retries - 1:
                    return await self._process_individually(processed_texts)
                await asyncio.sleep(self.retry_delay)
    
    async def _process_individually(
        self,
        texts: List[str]
    ) -> List[List[float]]:
        """
        Process texts individually as fallback.
        
        Args:
            texts: List of texts to embed
        
        Returns:
            List of embedding vectors
        """
        embeddings = []
        
        for text in texts:
            try:
                if not text or not text.strip():
                    embeddings.append([0.0] * self.config["dimensions"])
                    continue
                
                embedding = await self.generate_embedding(text)
                embeddings.append(embedding)
                
                # Small delay to avoid overwhelming the API
                await asyncio.sleep(0.1)
                
            except Exception as e:
                logger.error(f"Failed to embed text: {e}")
                # Use zero vector as fallback
                embeddings.append([0.0] * self.config["dimensions"])
        
        return embeddings
    
    async def embed_chunks(
        self,
        chunks: List[DocumentChunk],
        progress_callback: Optional[callable] = None
    ) -> List[DocumentChunk]:
        """
        Generate embeddings for document chunks.
        
        Args:
            chunks: List of document chunks
            progress_callback: Optional callback for progress updates
        
        Returns:
            Chunks with embeddings added
        """
        if not chunks:
            return chunks
        
        logger.info(f"Generating embeddings for {len(chunks)} chunks")
        
        # Process chunks in batches
        embedded_chunks = []
        total_batches = (len(chunks) + self.batch_size - 1) // self.batch_size
        
        for i in range(0, len(chunks), self.batch_size):
            batch_chunks = chunks[i:i + self.batch_size]
            batch_texts = [chunk.content for chunk in batch_chunks]
            
            try:
                # Generate embeddings for this batch
                embeddings = await self.generate_embeddings_batch(batch_texts)
                
                # Add embeddings to chunks
                for chunk, embedding in zip(batch_chunks, embeddings):
                    # Create a new chunk with embedding
                    embedded_chunk = DocumentChunk(
                        content=chunk.content,
                        index=chunk.index,
                        start_char=chunk.start_char,
                        end_char=chunk.end_char,
                        metadata={
                            **chunk.metadata,
                            "embedding_model": self.model,
                            "embedding_generated_at": datetime.now().isoformat()
                        },
                        token_count=chunk.token_count
                    )
                    
                    # Add embedding as a separate attribute
                    embedded_chunk.embedding = embedding
                    embedded_chunks.append(embedded_chunk)
                
                # Progress update
                current_batch = (i // self.batch_size) + 1
                if progress_callback:
                    progress_callback(current_batch, total_batches)
                
                logger.info(f"Processed batch {current_batch}/{total_batches}")
                
            except Exception as e:
                logger.error(f"Failed to process batch {i//self.batch_size + 1}: {e}")
                
                # Add chunks without embeddings as fallback
                for chunk in batch_chunks:
                    chunk.metadata.update({
                        "embedding_error": str(e),
                        "embedding_generated_at": datetime.now().isoformat()
                    })
                    chunk.embedding = [0.0] * self.config["dimensions"]
                    embedded_chunks.append(chunk)
        
        logger.info(f"Generated embeddings for {len(embedded_chunks)} chunks")
        return embedded_chunks
    
    async def embed_query(self, query: str) -> List[float]:
        """
        Generate embedding for a search query.
        
        Args:
            query: Search query
        
        Returns:
            Query embedding
        """
        return await self.generate_embedding(query)
    
    def get_embedding_dimension(self) -> int:
        """Get the dimension of embeddings for this model."""
        return self.config["dimensions"]


# Cache for embeddings
class EmbeddingCache:
    """Simple in-memory cache for embeddings."""
    
    def __init__(self, max_size: int = 1000):
        """Initialize cache."""
        self.cache: Dict[str, List[float]] = {}
        self.access_times: Dict[str, datetime] = {}
        self.max_size = max_size
    
    def get(self, text: str) -> Optional[List[float]]:
        """Get embedding from cache."""
        text_hash = self._hash_text(text)
        if text_hash in self.cache:
            self.access_times[text_hash] = datetime.now()
            return self.cache[text_hash]
        return None
    
    def put(self, text: str, embedding: List[float]):
        """Store embedding in cache."""
        text_hash = self._hash_text(text)
        
        # Evict oldest entries if cache is full
        if len(self.cache) >= self.max_size:
            oldest_key = min(self.access_times.keys(), key=lambda k: self.access_times[k])
            del self.cache[oldest_key]
            del self.access_times[oldest_key]
        
        self.cache[text_hash] = embedding
        self.access_times[text_hash] = datetime.now()
    
    def _hash_text(self, text: str) -> str:
        """Generate hash for text."""
        import hashlib
        return hashlib.md5(text.encode()).hexdigest()


# Factory function
def create_embedder(
    model: str = EMBEDDING_MODEL,
    use_cache: bool = True,
    **kwargs
) -> EmbeddingGenerator:
    """
    Create embedding generator with optional caching.
    
    Args:
        model: Embedding model to use
        use_cache: Whether to use caching
        **kwargs: Additional arguments for EmbeddingGenerator
    
    Returns:
        EmbeddingGenerator instance
    """
    embedder = EmbeddingGenerator(model=model, **kwargs)
    
    if use_cache:
        # Add caching capability
        cache = EmbeddingCache()
        original_generate = embedder.generate_embedding
        
        async def cached_generate(text: str) -> List[float]:
            cached = cache.get(text)
            if cached is not None:
                return cached
            
            embedding = await original_generate(text)
            cache.put(text, embedding)
            return embedding
        
        embedder.generate_embedding = cached_generate
    
    return embedder


# Example usage
async def main():
    """Example usage of the embedder."""
    from .chunker import ChunkingConfig, create_chunker
    
    # Create chunker and embedder
    config = ChunkingConfig(chunk_size=200, use_semantic_splitting=False)
    chunker = create_chunker(config)
    embedder = create_embedder()
    
    sample_text = """
    Google's AI initiatives include advanced language models, computer vision,
    and machine learning research. The company has invested heavily in
    transformer architectures and neural network optimization.
    
    Microsoft's partnership with OpenAI has led to integration of GPT models
    into various products and services, making AI accessible to enterprise
    customers through Azure cloud services.
    """
    
    # Chunk the document
    chunks = chunker.chunk_document(
        content=sample_text,
        title="AI Initiatives",
        source="example.md"
    )
    
    print(f"Created {len(chunks)} chunks")
    
    # Generate embeddings
    def progress_callback(current, total):
        print(f"Processing batch {current}/{total}")
    
    embedded_chunks = await embedder.embed_chunks(chunks, progress_callback)
    
    for i, chunk in enumerate(embedded_chunks):
        print(f"Chunk {i}: {len(chunk.content)} chars, embedding dim: {len(chunk.embedding)}")
    
    # Test query embedding
    query_embedding = await embedder.embed_query("Google AI research")
    print(f"Query embedding dimension: {len(query_embedding)}")


if __name__ == "__main__":
    asyncio.run(main())<|MERGE_RESOLUTION|>--- conflicted
+++ resolved
@@ -13,11 +13,7 @@
 from fastapi_app.providers import get_embedding_client, get_embedding_model
 from logging_config import get_logger
 
-<<<<<<< HEAD
-logger = logging.getLogger(__name__)
-=======
-
->>>>>>> f6ac092e
+
 
 # Initialize client with flexible provider
 embedding_client = get_embedding_client()
