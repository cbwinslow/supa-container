--- conflicted
+++ resolved
@@ -13,14 +13,7 @@
 from fastapi_app.providers import get_embedding_client, get_embedding_model
 from logging_config import get_logger
 
-<<<<<<< HEAD
-logger = logging.getLogger(__name__)
-=======
-# Load environment variables
-load_dotenv()
-
-logger = get_logger(__name__)
->>>>>>> 14e3f9d4
+
 
 # Initialize client with flexible provider
 embedding_client = get_embedding_client()
