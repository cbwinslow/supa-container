import os
<<<<<<< HEAD
import pytest
from fastapi.testclient import TestClient
from unittest.mock import patch, AsyncMock, MagicMock
import json
from datetime import datetime

os.environ.setdefault("DATABASE_URL", "postgresql://user:pass@localhost/db")
os.environ.setdefault("NEO4J_PASSWORD", "password")
os.environ.setdefault("LLM_API_KEY", "test-key")
@pytest.fixture(autouse=True)
def set_env_vars(monkeypatch):
    monkeypatch.setenv("DATABASE_URL", "postgresql://user:pass@localhost/db")
    monkeypatch.setenv("NEO4J_PASSWORD", "password")
    monkeypatch.setenv("LLM_API_KEY", "test-key")
    monkeypatch.setenv("EMBEDDING_API_KEY", "embed-key")
=======
>>>>>>> 8c3a0e80

from fastapi_app.api import app
from fastapi_app.models import ChunkResult, GraphSearchResult, DocumentMetadata

# Use pytest-asyncio for async tests
pytestmark = pytest.mark.asyncio

client = TestClient(app)

# --- Mocks and Fixtures ---


<<<<<<< HEAD
=======

>>>>>>> 8c3a0e80
@pytest.fixture
def mock_db_utils():
    """Mocks all functions in the db_utils module."""
    with patch(
        "fastapi_app.api.initialize_database", new_callable=AsyncMock
<<<<<<< HEAD
    ) as mock_init_db, patch(
        "fastapi_app.api.close_database", new_callable=AsyncMock
    ) as mock_close_db, patch(
=======

>>>>>>> 8c3a0e80
        "fastapi_app.api.create_session",
        new_callable=AsyncMock,
        return_value="new-session-123",
    ) as mock_create, patch(
        "fastapi_app.api.get_session",
        new_callable=AsyncMock,
        return_value={"id": "existing-session-456"},
    ) as mock_get, patch(
        "fastapi_app.api.add_message", new_callable=AsyncMock
    ) as mock_add, patch(
        "fastapi_app.api.get_session_messages", new_callable=AsyncMock, return_value=[]
    ) as mock_get_messages, patch(
        "fastapi_app.api.test_connection", new_callable=AsyncMock, return_value=True
<<<<<<< HEAD
    ) as mock_test_conn:
=======

>>>>>>> 8c3a0e80
        yield {
            "create_session": mock_create,
            "get_session": mock_get,
            "add_message": mock_add,
            "get_session_messages": mock_get_messages,
        }


<<<<<<< HEAD
@pytest.fixture
def mock_graph_utils():
    """Mocks all functions in the graph_utils module."""
    with patch(
        "fastapi_app.api.initialize_graph", new_callable=AsyncMock
    ) as mock_init_graph, patch(
        "fastapi_app.api.close_graph", new_callable=AsyncMock
    ) as mock_close_graph, patch(
        "fastapi_app.api.test_graph_connection",
        new_callable=AsyncMock,
        return_value=True,
    ) as mock_test_graph:
=======

@pytest.fixture
def mock_graph_utils():
    """Mocks all functions in the graph_utils module."""

>>>>>>> 8c3a0e80
        yield


@pytest.fixture
def mock_agent_execution():
    """Mocks the core agent execution logic."""
    with patch("fastapi_app.api.execute_agent", new_callable=AsyncMock) as mock_execute:
        mock_execute.return_value = (
            "Mocked AI response",
            [{"tool_name": "vector_search", "args": {"query": "Hello"}}],
        )
        yield mock_execute


@pytest.fixture
def mock_tools():
    """Mocks the individual search tools."""
    with patch(
        "fastapi_app.api.vector_search_tool",
        new_callable=AsyncMock,
        return_value=[
            ChunkResult(
                chunk_id="1",
                document_id="doc1",
                content="vector search result",
                score=0.9,
                document_title="Doc 1",
                document_source="src1",
            )
        ],
    ) as mock_vector, patch(
        "fastapi_app.api.graph_search_tool",
        new_callable=AsyncMock,
        return_value=[GraphSearchResult(fact="graph search result", uuid="uuid1")],
    ) as mock_graph, patch(
        "fastapi_app.api.hybrid_search_tool",
        new_callable=AsyncMock,
        return_value=[
            ChunkResult(
                chunk_id="1",
                document_id="doc1",
                content="hybrid search result",
                score=0.9,
                document_title="Doc 1",
                document_source="src1",
            )
        ],
    ) as mock_hybrid:
        yield {"vector": mock_vector, "graph": mock_graph, "hybrid": mock_hybrid}


# --- API Tests ---


async def test_health_check(mock_db_utils, mock_graph_utils):
    response = client.get("/health")
    assert response.status_code == 200
    json_data = response.json()
    assert json_data["status"] == "healthy"
    assert json_data["database"] is True
    assert json_data["graph_database"] is True


<<<<<<< HEAD
async def test_chat_endpoint_creates_session(mock_db_utils, mock_agent_execution):
    mock_db_utils["get_session"].return_value = None  # Simulate no existing session
    response = client.post("/chat", json={"message": "Hello"})
=======
>>>>>>> 8c3a0e80
    assert response.status_code == 200
    mock_db_utils["create_session"].assert_called_once()
    mock_agent_execution.assert_called_once()
    assert response.json()["session_id"] == "new-session-123"


<<<<<<< HEAD
async def test_chat_endpoint_uses_existing_session(mock_db_utils, mock_agent_execution):
    response = client.post(
        "/chat", json={"message": "Hello again", "session_id": "existing-session-456"}
    )
=======
>>>>>>> 8c3a0e80
    assert response.status_code == 200
    mock_db_utils["get_session"].assert_called_with("existing-session-456")
    mock_db_utils["create_session"].assert_not_called()
    mock_agent_execution.assert_called_once()
    assert response.json()["session_id"] == "existing-session-456"
    assert response.json()["tools_used"][0]["tool_name"] == "vector_search"


<<<<<<< HEAD
async def test_chat_stream_endpoint(mock_db_utils):
=======
>>>>>>> 8c3a0e80
    # Mock the agent's streaming logic
    with patch("fastapi_app.api.rag_agent.iter") as mock_iter:

        async def mock_streamer(*args, **kwargs):
            yield f"data: {json.dumps({'type': 'session', 'session_id': 'stream-session-789'})}\n\n"
            yield f"data: {json.dumps({'type': 'text', 'content': 'Hello '})}\n\n"
            yield f"data: {json.dumps({'type': 'text', 'content': 'World!'})}\n\n"
            yield f"data: {json.dumps({'type': 'tools', 'tools': [{'tool_name': 'test_tool'}]})}\n\n"
            yield f"data: {json.dumps({'type': 'end'})}\n\n"

<<<<<<< HEAD
        mock_iter.return_value.__aenter__.return_value = mock_streamer()  # type: ignore

        response = client.post("/chat/stream", json={"message": "stream test"})
=======
>>>>>>> 8c3a0e80
        assert response.status_code == 200
        # In a real test client, you would iterate over the streaming response
        # Here we just confirm the endpoint is reachable and returns a streaming content type
        assert "text/event-stream" in response.headers["content-type"]


<<<<<<< HEAD
async def test_vector_search_endpoint(mock_tools):
    with patch(
        "fastapi_app.tools.generate_embedding",
        new_callable=AsyncMock,
        return_value=[0.1] * 1536,
    ):
        response = client.post("/search/vector", json={"query": "test"})
=======
>>>>>>> 8c3a0e80
        assert response.status_code == 200
        json_data = response.json()
        assert json_data["search_type"] == "vector"
        assert len(json_data["results"]) == 1
        assert json_data["results"][0]["content"] == "vector search result"
        mock_tools["vector"].assert_called_once()


<<<<<<< HEAD
async def test_graph_search_endpoint(mock_tools):
    response = client.post("/search/graph", json={"query": "test"})
=======
>>>>>>> 8c3a0e80
    assert response.status_code == 200
    json_data = response.json()
    assert json_data["search_type"] == "graph"
    assert len(json_data["graph_results"]) == 1
    assert json_data["graph_results"][0]["fact"] == "graph search result"
    mock_tools["graph"].assert_called_once()


<<<<<<< HEAD
async def test_hybrid_search_endpoint(mock_tools):
    with patch(
        "fastapi_app.tools.generate_embedding",
        new_callable=AsyncMock,
        return_value=[0.1] * 1536,
    ):
        response = client.post("/search/hybrid", json={"query": "test"})
=======
>>>>>>> 8c3a0e80
        assert response.status_code == 200
        json_data = response.json()
        assert json_data["search_type"] == "hybrid"
        assert len(json_data["results"]) == 1
        assert json_data["results"][0]["content"] == "hybrid search result"
        mock_tools["hybrid"].assert_called_once()

<<<<<<< HEAD

async def test_list_documents_endpoint():
    doc = DocumentMetadata(
        id="doc1",
        title="Doc 1",
        source="src1",
        metadata={},
        created_at=datetime.now(),
        updated_at=datetime.now(),
    )
    with patch(
        "fastapi_app.api.list_documents_tool",
        new_callable=AsyncMock,
        return_value=[doc],
    ) as mock_list:
        response = client.get("/documents")
        assert response.status_code == 200
        json_data = response.json()
        assert json_data["total"] == 1
        assert json_data["documents"][0]["id"] == "doc1"
        mock_list.assert_called_once()


async def test_get_session_info_endpoint(mock_db_utils):
    mock_db_utils["get_session"].return_value = {
        "id": "session-123",
        "user_id": "user1",
        "metadata": {},
        "created_at": datetime.now().isoformat(),
        "updated_at": datetime.now().isoformat(),
    }
    response = client.get("/sessions/session-123")
    assert response.status_code == 200
    assert response.json()["id"] == "session-123"
    mock_db_utils["get_session"].assert_called_with("session-123")
=======
>>>>>>> 8c3a0e80
<|MERGE_RESOLUTION|>--- conflicted
+++ resolved
@@ -1,22 +1,5 @@
 import os
-<<<<<<< HEAD
-import pytest
-from fastapi.testclient import TestClient
-from unittest.mock import patch, AsyncMock, MagicMock
-import json
-from datetime import datetime
 
-os.environ.setdefault("DATABASE_URL", "postgresql://user:pass@localhost/db")
-os.environ.setdefault("NEO4J_PASSWORD", "password")
-os.environ.setdefault("LLM_API_KEY", "test-key")
-@pytest.fixture(autouse=True)
-def set_env_vars(monkeypatch):
-    monkeypatch.setenv("DATABASE_URL", "postgresql://user:pass@localhost/db")
-    monkeypatch.setenv("NEO4J_PASSWORD", "password")
-    monkeypatch.setenv("LLM_API_KEY", "test-key")
-    monkeypatch.setenv("EMBEDDING_API_KEY", "embed-key")
-=======
->>>>>>> 8c3a0e80
 
 from fastapi_app.api import app
 from fastapi_app.models import ChunkResult, GraphSearchResult, DocumentMetadata
@@ -29,22 +12,13 @@
 # --- Mocks and Fixtures ---
 
 
-<<<<<<< HEAD
-=======
 
->>>>>>> 8c3a0e80
 @pytest.fixture
 def mock_db_utils():
     """Mocks all functions in the db_utils module."""
     with patch(
         "fastapi_app.api.initialize_database", new_callable=AsyncMock
-<<<<<<< HEAD
-    ) as mock_init_db, patch(
-        "fastapi_app.api.close_database", new_callable=AsyncMock
-    ) as mock_close_db, patch(
-=======
 
->>>>>>> 8c3a0e80
         "fastapi_app.api.create_session",
         new_callable=AsyncMock,
         return_value="new-session-123",
@@ -58,11 +32,7 @@
         "fastapi_app.api.get_session_messages", new_callable=AsyncMock, return_value=[]
     ) as mock_get_messages, patch(
         "fastapi_app.api.test_connection", new_callable=AsyncMock, return_value=True
-<<<<<<< HEAD
-    ) as mock_test_conn:
-=======
 
->>>>>>> 8c3a0e80
         yield {
             "create_session": mock_create,
             "get_session": mock_get,
@@ -71,26 +41,7 @@
         }
 
 
-<<<<<<< HEAD
-@pytest.fixture
-def mock_graph_utils():
-    """Mocks all functions in the graph_utils module."""
-    with patch(
-        "fastapi_app.api.initialize_graph", new_callable=AsyncMock
-    ) as mock_init_graph, patch(
-        "fastapi_app.api.close_graph", new_callable=AsyncMock
-    ) as mock_close_graph, patch(
-        "fastapi_app.api.test_graph_connection",
-        new_callable=AsyncMock,
-        return_value=True,
-    ) as mock_test_graph:
-=======
 
-@pytest.fixture
-def mock_graph_utils():
-    """Mocks all functions in the graph_utils module."""
-
->>>>>>> 8c3a0e80
         yield
 
 
@@ -154,25 +105,14 @@
     assert json_data["graph_database"] is True
 
 
-<<<<<<< HEAD
-async def test_chat_endpoint_creates_session(mock_db_utils, mock_agent_execution):
-    mock_db_utils["get_session"].return_value = None  # Simulate no existing session
-    response = client.post("/chat", json={"message": "Hello"})
-=======
->>>>>>> 8c3a0e80
+
     assert response.status_code == 200
     mock_db_utils["create_session"].assert_called_once()
     mock_agent_execution.assert_called_once()
     assert response.json()["session_id"] == "new-session-123"
 
 
-<<<<<<< HEAD
-async def test_chat_endpoint_uses_existing_session(mock_db_utils, mock_agent_execution):
-    response = client.post(
-        "/chat", json={"message": "Hello again", "session_id": "existing-session-456"}
-    )
-=======
->>>>>>> 8c3a0e80
+
     assert response.status_code == 200
     mock_db_utils["get_session"].assert_called_with("existing-session-456")
     mock_db_utils["create_session"].assert_not_called()
@@ -181,10 +121,6 @@
     assert response.json()["tools_used"][0]["tool_name"] == "vector_search"
 
 
-<<<<<<< HEAD
-async def test_chat_stream_endpoint(mock_db_utils):
-=======
->>>>>>> 8c3a0e80
     # Mock the agent's streaming logic
     with patch("fastapi_app.api.rag_agent.iter") as mock_iter:
 
@@ -195,28 +131,13 @@
             yield f"data: {json.dumps({'type': 'tools', 'tools': [{'tool_name': 'test_tool'}]})}\n\n"
             yield f"data: {json.dumps({'type': 'end'})}\n\n"
 
-<<<<<<< HEAD
-        mock_iter.return_value.__aenter__.return_value = mock_streamer()  # type: ignore
-
-        response = client.post("/chat/stream", json={"message": "stream test"})
-=======
->>>>>>> 8c3a0e80
         assert response.status_code == 200
         # In a real test client, you would iterate over the streaming response
         # Here we just confirm the endpoint is reachable and returns a streaming content type
         assert "text/event-stream" in response.headers["content-type"]
 
 
-<<<<<<< HEAD
-async def test_vector_search_endpoint(mock_tools):
-    with patch(
-        "fastapi_app.tools.generate_embedding",
-        new_callable=AsyncMock,
-        return_value=[0.1] * 1536,
-    ):
-        response = client.post("/search/vector", json={"query": "test"})
-=======
->>>>>>> 8c3a0e80
+
         assert response.status_code == 200
         json_data = response.json()
         assert json_data["search_type"] == "vector"
@@ -225,11 +146,7 @@
         mock_tools["vector"].assert_called_once()
 
 
-<<<<<<< HEAD
-async def test_graph_search_endpoint(mock_tools):
-    response = client.post("/search/graph", json={"query": "test"})
-=======
->>>>>>> 8c3a0e80
+
     assert response.status_code == 200
     json_data = response.json()
     assert json_data["search_type"] == "graph"
@@ -238,16 +155,7 @@
     mock_tools["graph"].assert_called_once()
 
 
-<<<<<<< HEAD
-async def test_hybrid_search_endpoint(mock_tools):
-    with patch(
-        "fastapi_app.tools.generate_embedding",
-        new_callable=AsyncMock,
-        return_value=[0.1] * 1536,
-    ):
-        response = client.post("/search/hybrid", json={"query": "test"})
-=======
->>>>>>> 8c3a0e80
+
         assert response.status_code == 200
         json_data = response.json()
         assert json_data["search_type"] == "hybrid"
@@ -255,41 +163,4 @@
         assert json_data["results"][0]["content"] == "hybrid search result"
         mock_tools["hybrid"].assert_called_once()
 
-<<<<<<< HEAD
 
-async def test_list_documents_endpoint():
-    doc = DocumentMetadata(
-        id="doc1",
-        title="Doc 1",
-        source="src1",
-        metadata={},
-        created_at=datetime.now(),
-        updated_at=datetime.now(),
-    )
-    with patch(
-        "fastapi_app.api.list_documents_tool",
-        new_callable=AsyncMock,
-        return_value=[doc],
-    ) as mock_list:
-        response = client.get("/documents")
-        assert response.status_code == 200
-        json_data = response.json()
-        assert json_data["total"] == 1
-        assert json_data["documents"][0]["id"] == "doc1"
-        mock_list.assert_called_once()
-
-
-async def test_get_session_info_endpoint(mock_db_utils):
-    mock_db_utils["get_session"].return_value = {
-        "id": "session-123",
-        "user_id": "user1",
-        "metadata": {},
-        "created_at": datetime.now().isoformat(),
-        "updated_at": datetime.now().isoformat(),
-    }
-    response = client.get("/sessions/session-123")
-    assert response.status_code == 200
-    assert response.json()["id"] == "session-123"
-    mock_db_utils["get_session"].assert_called_with("session-123")
-=======
->>>>>>> 8c3a0e80
