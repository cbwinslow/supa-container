--- conflicted
+++ resolved
@@ -1,17 +1,5 @@
 import os
-<<<<<<< HEAD
-import pytest
-from fastapi.testclient import TestClient
-from unittest.mock import patch, AsyncMock, MagicMock
-import json
-from datetime import datetime
 
-os.environ.setdefault("DATABASE_URL", "postgresql://user:pass@localhost/db")
-os.environ.setdefault("NEO4J_PASSWORD", "password")
-os.environ.setdefault("LLM_API_KEY", "test-key")
-os.environ.setdefault("EMBEDDING_API_KEY", "embed-key")
-=======
->>>>>>> 7073ce53
 
 from fastapi_app.api import app
 from fastapi_app.models import ChunkResult, GraphSearchResult, DocumentMetadata
@@ -24,22 +12,13 @@
 # --- Mocks and Fixtures ---
 
 
-<<<<<<< HEAD
-=======
 
->>>>>>> 7073ce53
 @pytest.fixture
 def mock_db_utils():
     """Mocks all functions in the db_utils module."""
     with patch(
         "fastapi_app.api.initialize_database", new_callable=AsyncMock
-<<<<<<< HEAD
-    ) as mock_init_db, patch(
-        "fastapi_app.api.close_database", new_callable=AsyncMock
-    ) as mock_close_db, patch(
-=======
-    ) as _, patch("fastapi_app.api.close_database", new_callable=AsyncMock) as _, patch(
->>>>>>> 7073ce53
+
         "fastapi_app.api.create_session",
         new_callable=AsyncMock,
         return_value="new-session-123",
@@ -53,11 +32,7 @@
         "fastapi_app.api.get_session_messages", new_callable=AsyncMock, return_value=[]
     ) as mock_get_messages, patch(
         "fastapi_app.api.test_connection", new_callable=AsyncMock, return_value=True
-<<<<<<< HEAD
-    ) as mock_test_conn:
-=======
-    ) as _:
->>>>>>> 7073ce53
+
         yield {
             "create_session": mock_create,
             "get_session": mock_get,
@@ -69,25 +44,7 @@
 @pytest.fixture
 def mock_graph_utils():
     """Mocks all functions in the graph_utils module."""
-<<<<<<< HEAD
-    with patch(
-        "fastapi_app.api.initialize_graph", new_callable=AsyncMock
-    ) as mock_init_graph, patch(
-        "fastapi_app.api.close_graph", new_callable=AsyncMock
-    ) as mock_close_graph, patch(
-        "fastapi_app.api.test_graph_connection",
-        new_callable=AsyncMock,
-        return_value=True,
-    ) as mock_test_graph:
-=======
-    with patch("fastapi_app.api.initialize_graph", new_callable=AsyncMock) as _, patch(
-        "fastapi_app.api.close_graph", new_callable=AsyncMock
-    ) as _, patch(
-        "fastapi_app.api.test_graph_connection",
-        new_callable=AsyncMock,
-        return_value=True,
-    ) as _:
->>>>>>> 7073ce53
+
         yield
 
 
@@ -151,25 +108,14 @@
     assert json_data["graph_database"] is True
 
 
-<<<<<<< HEAD
-async def test_chat_endpoint_creates_session(mock_db_utils, mock_agent_execution):
-    mock_db_utils["get_session"].return_value = None  # Simulate no existing session
-    response = client.post("/chat", json={"message": "Hello"})
-=======
->>>>>>> 7073ce53
+
     assert response.status_code == 200
     mock_db_utils["create_session"].assert_called_once()
     mock_agent_execution.assert_called_once()
     assert response.json()["session_id"] == "new-session-123"
 
 
-<<<<<<< HEAD
-async def test_chat_endpoint_uses_existing_session(mock_db_utils, mock_agent_execution):
-    response = client.post(
-        "/chat", json={"message": "Hello again", "session_id": "existing-session-456"}
-=======
 
->>>>>>> 7073ce53
     )
     assert response.status_code == 200
     mock_db_utils["get_session"].assert_called_with("existing-session-456")
@@ -179,10 +125,7 @@
     assert response.json()["tools_used"][0]["tool_name"] == "vector_search"
 
 
-<<<<<<< HEAD
-async def test_chat_stream_endpoint(mock_db_utils):
-=======
->>>>>>> 7073ce53
+
     # Mock the agent's streaming logic
     with patch("fastapi_app.api.rag_agent.iter") as mock_iter:
 
@@ -195,31 +138,18 @@
 
         mock_iter.return_value.__aenter__.return_value = mock_streamer()  # type: ignore
 
-<<<<<<< HEAD
-        response = client.post("/chat/stream", json={"message": "stream test"})
-=======
 
->>>>>>> 7073ce53
         assert response.status_code == 200
         # In a real test client, you would iterate over the streaming response
         # Here we just confirm the endpoint is reachable and returns a streaming content type
         assert "text/event-stream" in response.headers["content-type"]
 
-<<<<<<< HEAD
-
-async def test_vector_search_endpoint(mock_tools):
-=======
->>>>>>> 7073ce53
     with patch(
         "fastapi_app.tools.generate_embedding",
         new_callable=AsyncMock,
         return_value=[0.1] * 1536,
     ):
-<<<<<<< HEAD
-        response = client.post("/search/vector", json={"query": "test"})
-=======
 
->>>>>>> 7073ce53
         assert response.status_code == 200
         json_data = response.json()
         assert json_data["search_type"] == "vector"
@@ -228,11 +158,7 @@
         mock_tools["vector"].assert_called_once()
 
 
-<<<<<<< HEAD
-async def test_graph_search_endpoint(mock_tools):
-    response = client.post("/search/graph", json={"query": "test"})
-=======
->>>>>>> 7073ce53
+
     assert response.status_code == 200
     json_data = response.json()
     assert json_data["search_type"] == "graph"
@@ -241,21 +167,13 @@
     mock_tools["graph"].assert_called_once()
 
 
-<<<<<<< HEAD
-async def test_hybrid_search_endpoint(mock_tools):
-=======
 
->>>>>>> 7073ce53
     with patch(
         "fastapi_app.tools.generate_embedding",
         new_callable=AsyncMock,
         return_value=[0.1] * 1536,
     ):
-<<<<<<< HEAD
-        response = client.post("/search/hybrid", json={"query": "test"})
-=======
 
->>>>>>> 7073ce53
         assert response.status_code == 200
         json_data = response.json()
         assert json_data["search_type"] == "hybrid"
@@ -263,48 +181,3 @@
         assert json_data["results"][0]["content"] == "hybrid search result"
         mock_tools["hybrid"].assert_called_once()
 
-
-<<<<<<< HEAD
-async def test_list_documents_endpoint():
-    doc = DocumentMetadata(
-        id="doc1",
-        title="Doc 1",
-        source="src1",
-        metadata={},
-        created_at=datetime.now(),
-        updated_at=datetime.now(),
-    )
-    with patch(
-        "fastapi_app.api.list_documents_tool",
-        new_callable=AsyncMock,
-        return_value=[doc],
-    ) as mock_list:
-        response = client.get("/documents")
-        assert response.status_code == 200
-        json_data = response.json()
-        assert json_data["total"] == 1
-        assert json_data["documents"][0]["id"] == "doc1"
-        mock_list.assert_called_once()
-
-
-async def test_get_session_info_endpoint(mock_db_utils):
-    mock_db_utils["get_session"].return_value = {
-        "id": "session-123",
-        "user_id": "user1",
-        "metadata": {},
-        "created_at": datetime.now().isoformat(),
-        "updated_at": datetime.now().isoformat(),
-    }
-    response = client.get("/sessions/session-123")
-    assert response.status_code == 200
-    assert response.json()["id"] == "session-123"
-    mock_db_utils["get_session"].assert_called_with("session-123")
-=======
-async def test_rate_limit_exceeded(mock_db_utils, mock_agent_execution):
-    """Ensure chat endpoint enforces rate limits."""
-    response = None
-    for _ in range(6):
-        response = client.post("/chat", json={"message": "Hello"})
-    assert response.status_code == 429
-    assert response.json()["error_type"] == "RateLimitExceeded"
->>>>>>> 7073ce53
