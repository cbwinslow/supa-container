"""FastAPI endpoints for the agentic RAG system."""

import asyncio
import json
import logging
from contextlib import asynccontextmanager
from typing import Dict, Any, List, Optional, AsyncGenerator
from datetime import datetime
import uuid


from fastapi.middleware.cors import CORSMiddleware
from fastapi.middleware.gzip import GZipMiddleware
import uvicorn

from settings import settings

from logging_config import get_logger

from fastapi_app.agent import rag_agent, AgentDependencies
from fastapi_app.db_utils import (
    initialize_database,
    close_database,
    create_session,
    get_session,
    add_message,
    get_session_messages,
    test_connection,

)
from fastapi_app.graph_utils import initialize_graph, close_graph, test_graph_connection
from fastapi_app.models import (
    ChatRequest,
    ChatResponse,
    SearchRequest,
    SearchResponse,
    DocumentListRequest,
    DocumentListResponse,
    StreamDelta,
    ErrorResponse,
    HealthStatus,
    ToolCall,
    Session,
)
from fastapi_app.tools import (
    vector_search_tool,
    graph_search_tool,
    hybrid_search_tool,
    list_documents_tool,
    VectorSearchInput,
    GraphSearchInput,
    HybridSearchInput,
    DocumentListInput,
)

from slowapi import Limiter
from slowapi.util import get_remote_address
from slowapi.errors import RateLimitExceeded
from slowapi.middleware import SlowAPIMiddleware

# --- OpenTelemetry Instrumentation ---
from opentelemetry import trace
from opentelemetry.sdk.trace import TracerProvider
from opentelemetry.sdk.trace.export import BatchSpanProcessor
from opentelemetry.exporter.otlp.proto.grpc.trace_exporter import OTLPSpanExporter
from opentelemetry.instrumentation.fastapi import FastAPIInstrumentor
from opentelemetry.instrumentation.httpx import HTTPXClientInstrumentor
from opentelemetry.instrumentation.asyncpg import AsyncPGInstrumentor

# Setup OpenTelemetry
trace.set_tracer_provider(TracerProvider())
tracer = trace.get_tracer(__name__)

# Configure the OTLP exporter to send traces to the collector
otlp_exporter = OTLPSpanExporter(endpoint="otel-collector:4317", insecure=True)
trace.get_tracer_provider().add_span_processor(BatchSpanProcessor(otlp_exporter))

# Instrument libraries
AsyncPGInstrumentor().instrument()
HTTPXClientInstrumentor().instrument()

# --- Langfuse Instrumentation ---
from langfuse import Langfuse


langfuse = Langfuse()
# --- End Langfuse ---

# --- End OpenTelemetry ---

<<<<<<< HEAD
logger = logging.getLogger(__name__)


# Application configuration
APP_ENV = settings.app_env
APP_HOST = settings.app_host
APP_PORT = settings.app_port
LOG_LEVEL = settings.log_level

# Configure logging
logging.basicConfig(
    level=getattr(logging, LOG_LEVEL.upper()),
    format="%(asctime)s - %(name)s - %(levelname)s - %(message)s",
)
=======
# Load environment variables
load_dotenv()

logger = get_logger(__name__)


def rate_limit_key(request: Request) -> str:
    """Determine rate limit key based on user ID or IP address."""
    return request.headers.get("X-User-ID") or get_remote_address(request)


limiter = Limiter(key_func=rate_limit_key, default_limits=["100/minute"])


# Application configuration
APP_ENV = os.getenv("APP_ENV", "development")
APP_HOST = os.getenv("APP_HOST", "0.0.0.0")
APP_PORT = int(os.getenv("APP_PORT", 8000))
>>>>>>> 14e3f9d4

# Set debug level for our module during development
if APP_ENV == "development":
    logger.setLevel(logging.DEBUG)


security = HTTPBearer()


async def auth_dependency(
    credentials: HTTPAuthorizationCredentials = Depends(security),
):
    """Simple bearer token authentication dependency."""
    token = credentials.credentials
    if not await verify_auth_token(token):
        raise HTTPException(status_code=401, detail="Invalid or missing authentication")
    return token


@asynccontextmanager
async def lifespan(app: FastAPI) -> AsyncGenerator[None, None]:
    """Lifespan context manager for FastAPI app."""
    # Startup
    logger.info("Starting up agentic RAG API...")

    try:
        # Initialize database connections
        await initialize_database()
        logger.info("Database initialized")

        # Initialize graph database
        await initialize_graph()
        logger.info("Graph database initialized")

        # Test connections
        db_ok = await test_connection()
        graph_ok = await test_graph_connection()

        if not db_ok:
            logger.error("Database connection failed")
        if not graph_ok:
            logger.error("Graph database connection failed")

        logger.info("Agentic RAG API startup complete")

    except Exception as e:
        logger.error(f"Startup failed: {e}")
        raise

    yield

    # Shutdown
    logger.info("Shutting down agentic RAG API...")

    try:
        await close_database()
        await close_graph()
        logger.info("Connections closed")
    except Exception as e:
        logger.error(f"Shutdown error: {e}")


# Create FastAPI app
app = FastAPI(
    title="Agentic RAG with Knowledge Graph",
    description="AI agent combining vector search and knowledge graph for tech company analysis",
    version="0.1.0",
    lifespan=lifespan,
)

# Attach rate limiter
app.state.limiter = limiter
app.add_middleware(SlowAPIMiddleware)

# Instrument FastAPI app after creation
FastAPIInstrumentor.instrument_app(app)

# Add middleware with flexible CORS
app.add_middleware(
    CORSMiddleware,
    allow_origins=["*"],
    allow_credentials=True,
    allow_methods=["*"],
    allow_headers=["*"],
)

app.add_middleware(GZipMiddleware, minimum_size=1000)


@app.exception_handler(RateLimitExceeded)
async def rate_limit_handler(request: Request, exc: RateLimitExceeded):
    """Custom response when rate limit is exceeded."""
    logger.warning(f"Rate limit exceeded: {rate_limit_key(request)}")
    return JSONResponse(
        status_code=429,
        content={
            "error": "Rate limit exceeded",
            "error_type": "RateLimitExceeded",
            "request_id": str(uuid.uuid4()),
        },
    )


# Helper functions for agent execution
async def get_or_create_session(request: ChatRequest) -> str:
    """Get existing session or create new one."""
    if request.session_id:
        session = await get_session(request.session_id)
        if session:
            return request.session_id

    # Create new session
    return await create_session(user_id=request.user_id, metadata=request.metadata)


async def get_conversation_context(
    session_id: str, max_messages: int = 10
) -> List[Dict[str, str]]:
    """
    Get recent conversation context.

    Args:
        session_id: Session ID
        max_messages: Maximum number of messages to retrieve

    Returns:
        List of messages
    """
    messages = await get_session_messages(session_id, limit=max_messages)

    return [{"role": msg["role"], "content": msg["content"]} for msg in messages]


# Authentication dependency
async def auth_dependency(authorization: Optional[str] = Header(None)) -> str:
    """Simple bearer token authentication."""
    if not authorization or not authorization.lower().startswith("bearer "):
        raise HTTPException(status_code=status.HTTP_401_UNAUTHORIZED, detail="Invalid or missing token")
    token = authorization[7:]  # Extract everything after 'Bearer ' (case-insensitive)
    if not await verify_token(token.strip()):
        raise HTTPException(status_code=status.HTTP_401_UNAUTHORIZED, detail="Invalid token")
    return token.strip()


def extract_tool_calls(result: Any) -> List[ToolCall]:
    """
    Extract tool calls from a Pydantic AI result.

    Args:
        result: Result object returned from the agent

    Returns:
        List of ``ToolCall`` objects parsed from the result
    """
    tools_used = []

    try:
        # Get all messages from the result
        messages = result.all_messages()

        for message in messages:
            if hasattr(message, "parts"):
                for part in message.parts:
                    # Check if this is a tool call part
                    if part.__class__.__name__ == "ToolCallPart":
                        try:
                            # Debug logging to understand structure
                            logger.debug(f"ToolCallPart attributes: {dir(part)}")
                            logger.debug(
                                f"ToolCallPart content: tool_name={getattr(part, 'tool_name', None)}"
                            )

                            # Extract tool information safely
                            tool_name = (
                                str(part.tool_name)
                                if hasattr(part, "tool_name")
                                else "unknown"
                            )

                            # Get args - the args field is a JSON string in Pydantic AI
                            tool_args = {}
                            if hasattr(part, "args") and part.args is not None:
                                if isinstance(part.args, str):
                                    # Args is a JSON string, parse it
                                    try:
                                        import json

                                        tool_args = json.loads(part.args)
                                        logger.debug(
                                            f"Parsed args from JSON string: {tool_args}"
                                        )
                                    except json.JSONDecodeError as e:
                                        logger.debug(f"Failed to parse args JSON: {e}")
                                        tool_args = {}
                                elif isinstance(part.args, dict):
                                    tool_args = part.args
                                    logger.debug(f"Args already a dict: {tool_args}")

                            # Alternative: use args_as_dict method if available
                            if hasattr(part, "args_as_dict"):
                                try:
                                    tool_args = part.args_as_dict()
                                    logger.debug(
                                        f"Got args from args_as_dict(): {tool_args}"
                                    )
                                except:
                                    pass

                            # Get tool call ID
                            tool_call_id = None
                            if hasattr(part, "tool_call_id"):
                                tool_call_id = (
                                    str(part.tool_call_id)
                                    if part.tool_call_id
                                    else None
                                )

                            # Create ToolCall with explicit field mapping
                            tool_call_data = {
                                "tool_name": tool_name,
                                "args": tool_args,
                                "tool_call_id": tool_call_id,
                            }
                            logger.debug(
                                f"Creating ToolCall with data: {tool_call_data}"
                            )
                            tools_used.append(ToolCall(**tool_call_data))
                        except Exception as e:
                            logger.debug(f"Failed to parse tool call part: {e}")
                            continue
    except Exception as e:
        logger.warning(f"Failed to extract tool calls: {e}")

    return tools_used


async def save_conversation_turn(
    session_id: str,
    user_message: str,
    assistant_message: str,
    metadata: Optional[Dict[str, Any]] = None,
):
    """
    Save a conversation turn to the database.

    Args:
        session_id: Session ID
        user_message: User's message
        assistant_message: Assistant's response
        metadata: Optional metadata
    """
    # Save user message
    await add_message(
        session_id=session_id,
        role="user",
        content=user_message,
        metadata=metadata or {},
    )

    # Save assistant message
    await add_message(
        session_id=session_id,
        role="assistant",
        content=assistant_message,
        metadata=metadata or {},
    )


async def execute_agent(
    message: str,
    session_id: str,
    user_id: Optional[str] = None,
    save_conversation: bool = True,
) -> tuple[str, List[ToolCall]]:
    """
    Execute the agent with a message.

    Args:
        message: User message
        session_id: Session ID
        user_id: Optional user ID
        save_conversation: Whether to save the conversation

    Returns:
        Tuple of (agent response, tools used)
    """
    try:
        # Create dependencies
        deps = AgentDependencies(session_id=session_id, user_id=user_id)

        # Get conversation context
        context = await get_conversation_context(session_id)

        # Build prompt with context
        full_prompt = message
        if context:
            context_str = "\n".join(
                [
                    f"{msg['role']}: {msg['content']}"
                    for msg in context[-6:]  # Last 3 turns
                ]
            )
            full_prompt = (
                f"Previous conversation:\n{context_str}\n\nCurrent question: {message}"
            )

        # Run the agent
        result = await rag_agent.run(full_prompt, deps=deps)

        response = result.data
        tools_used = extract_tool_calls(result)

        # Save conversation if requested
        if save_conversation:
            await save_conversation_turn(
                session_id=session_id,
                user_message=message,
                assistant_message=response,
                metadata={"user_id": user_id, "tool_calls": len(tools_used)},
            )

        return response, tools_used

    except Exception as e:
        logger.error(f"Agent execution failed: {e}")
        error_response = (
            f"I encountered an error while processing your request: {str(e)}"
        )

        if save_conversation:
            await save_conversation_turn(
                session_id=session_id,
                user_message=message,
                assistant_message=error_response,
                metadata={"error": str(e)},
            )

        return error_response, []


# API Endpoints
@app.get("/health", response_model=HealthStatus)
async def health_check():
    """Health check endpoint."""
    try:
        # Test database connections
        db_status = await test_connection()
        graph_status = await test_graph_connection()

        # Determine overall status
        if db_status and graph_status:
            status = "healthy"
        elif db_status or graph_status:
            status = "degraded"
        else:
            status = "unhealthy"

        return HealthStatus(
            status=status,
            database=db_status,
            graph_database=graph_status,
            llm_connection=True,  # Assume OK if we can respond
            version="0.1.0",
            timestamp=datetime.now(),
        )

    except Exception as e:
        logger.error(f"Health check failed: {e}")
        raise HTTPException(status_code=500, detail="Health check failed")


@app.post("/chat", response_model=ChatResponse)

    """Non-streaming chat endpoint."""
    try:
        # Get or create session
        session_id = await get_or_create_session(chat_request)

        # Execute agent
        response, tools_used = await execute_agent(
            message=chat_request.message,
            session_id=session_id,
            user_id=chat_request.user_id,
        )

        return ChatResponse(
            message=response,
            session_id=session_id,
            tools_used=tools_used,
            metadata={"search_type": str(chat_request.search_type)},
        )

    except Exception as e:
        logger.error(f"Chat endpoint failed: {e}")
        raise HTTPException(status_code=500, detail=str(e))


@app.post("/chat/stream")

    """Streaming chat endpoint using Server-Sent Events."""
    try:
        # Get or create session
        session_id = await get_or_create_session(chat_request)

        async def generate_stream() -> AsyncGenerator[str, None]:
            """Generate streaming response using agent.iter() pattern."""
            run = None
            try:
                yield f"data: {json.dumps({'type': 'session', 'session_id': session_id})}\n\n"

                # Create dependencies
                deps = AgentDependencies(
                    session_id=session_id, user_id=chat_request.user_id
                )

                # Get conversation context
                context = await get_conversation_context(session_id)

                # Build input with context
                full_prompt = chat_request.message
                if context:
                    context_str = "\n".join(
                        [f"{msg['role']}: {msg['content']}" for msg in context[-6:]]
                    )


                # Save user message immediately
                await add_message(
                    session_id=session_id,
                    role="user",
                    content=chat_request.message,
                    metadata={"user_id": chat_request.user_id},
                )

                full_response = ""

                # Stream using agent.iter() pattern

                                async for event in request_stream:
                                    from pydantic_ai.messages import (
                                        PartStartEvent,
                                        PartDeltaEvent,
                                        TextPartDelta,
                                    )

                                    if (
                                        isinstance(event, PartStartEvent)
                                        and event.part.part_kind == "text"
                                    ):
                                        delta_content = event.part.content
                                        yield f"data: {json.dumps({'type': 'text', 'content': delta_content})}\n\n"
                                        full_response += delta_content

                                    elif (
                                        isinstance(event, PartDeltaEvent)
                                        and isinstance(event.delta, TextPartDelta)
                                    ):
                                        delta_content = event.delta.content_delta
                                        yield f"data: {json.dumps({'type': 'text', 'content': delta_content})}\n\n"
                                        full_response += delta_content

                if run is not None:
                    # Extract tools used from the final result
                    result = run.result
                    tools_used = extract_tool_calls(result)
                else:
                    tools_used = []

                # Send tools used information
                if tools_used:
                    tools_data = [
                        {
                            "tool_name": tool.tool_name,
                            "args": tool.args,
                            "tool_call_id": tool.tool_call_id,
                        }
                        for tool in tools_used
                    ]
                    yield f"data: {json.dumps({'type': 'tools', 'tools': tools_data})}\n\n"

                # Save assistant response
                await add_message(
                    session_id=session_id,
                    role="assistant",
                    content=full_response,
                    metadata={"streamed": True, "tool_calls": len(tools_used)},
                )

            except Exception as e:
                logger.error(f"Stream error: {e}")

                    except Exception as close_err:
                        logger.error(f"Error closing run: {close_err}")
                yield f"data: {json.dumps({'type': 'end'})}\n\n"

        return StreamingResponse(
            generate_stream(),
            media_type="text/plain",
            headers={
                "Cache-Control": "no-cache",
                "Connection": "keep-alive",
                "Content-Type": "text/event-stream",
            },
        )

    except Exception as e:
        logger.error(f"Streaming chat failed: {e}")
        raise HTTPException(status_code=500, detail=str(e))



    """Vector search endpoint."""
    try:
        input_data = VectorSearchInput(query=request.query, limit=request.limit)

        start_time = datetime.now()
        results = await vector_search_tool(input_data)
        end_time = datetime.now()

        query_time = (end_time - start_time).total_seconds() * 1000

        return SearchResponse(
            results=results,
            total_results=len(results),
            search_type="vector",
            query_time_ms=query_time,
        )

    except Exception as e:
        logger.error(f"Vector search failed: {e}")
        raise HTTPException(status_code=500, detail=str(e))



    """Knowledge graph search endpoint."""
    try:
        input_data = GraphSearchInput(query=request.query)

        start_time = datetime.now()
        results = await graph_search_tool(input_data)
        end_time = datetime.now()

        query_time = (end_time - start_time).total_seconds() * 1000

        return SearchResponse(
            graph_results=results,
            total_results=len(results),
            search_type="graph",
            query_time_ms=query_time,
        )

    except Exception as e:
        logger.error(f"Graph search failed: {e}")
        raise HTTPException(status_code=500, detail=str(e))



    """Hybrid search endpoint."""
    try:
        input_data = HybridSearchInput(query=request.query, limit=request.limit)

        start_time = datetime.now()
        results = await hybrid_search_tool(input_data)
        end_time = datetime.now()

        query_time = (end_time - start_time).total_seconds() * 1000

        return SearchResponse(
            results=results,
            total_results=len(results),
            search_type="hybrid",
            query_time_ms=query_time,
        )

    except Exception as e:
        logger.error(f"Hybrid search failed: {e}")
        raise HTTPException(status_code=500, detail=str(e))


@app.get("/documents", response_model=DocumentListResponse)
async def list_documents_endpoint(params: DocumentListRequest = Depends()):
    """List documents endpoint."""
    try:
        input_data = DocumentListInput(limit=params.limit, offset=params.offset)
        documents = await list_documents_tool(input_data)

        return DocumentListResponse(
            documents=documents,
            total=len(documents),
            limit=params.limit,
            offset=params.offset,
        )

    except Exception as e:
        logger.error(f"Document listing failed: {e}")
        raise HTTPException(status_code=500, detail=str(e))


@app.get("/sessions/{session_id}", response_model=Session)
async def get_session_info(session_id: str):
    """Get session information."""
    try:
        session = await get_session(session_id)
        if not session:
            raise HTTPException(status_code=404, detail="Session not found")

        return Session(**session)

    except HTTPException:
        raise
    except Exception as e:
        logger.error(f"Session retrieval failed: {e}")
        raise HTTPException(status_code=500, detail=str(e))


# Exception handlers
@app.exception_handler(Exception)
async def global_exception_handler(request: Request, exc: Exception):
    """Global exception handler."""
    logger.error(f"Unhandled exception: {exc}")

    return ErrorResponse(
        error=str(exc), error_type=type(exc).__name__, request_id=str(uuid.uuid4())
    )


# Development server
if __name__ == "__main__":
    uvicorn.run(
        "agent.api:app",
        host=APP_HOST,
        port=APP_PORT,
        reload=APP_ENV == "development",
        log_level=LOG_LEVEL.lower(),
    )<|MERGE_RESOLUTION|>--- conflicted
+++ resolved
@@ -88,41 +88,7 @@
 
 # --- End OpenTelemetry ---
 
-<<<<<<< HEAD
-logger = logging.getLogger(__name__)
-
-
-# Application configuration
-APP_ENV = settings.app_env
-APP_HOST = settings.app_host
-APP_PORT = settings.app_port
-LOG_LEVEL = settings.log_level
-
-# Configure logging
-logging.basicConfig(
-    level=getattr(logging, LOG_LEVEL.upper()),
-    format="%(asctime)s - %(name)s - %(levelname)s - %(message)s",
-)
-=======
-# Load environment variables
-load_dotenv()
-
-logger = get_logger(__name__)
-
-
-def rate_limit_key(request: Request) -> str:
-    """Determine rate limit key based on user ID or IP address."""
-    return request.headers.get("X-User-ID") or get_remote_address(request)
-
-
-limiter = Limiter(key_func=rate_limit_key, default_limits=["100/minute"])
-
-
-# Application configuration
-APP_ENV = os.getenv("APP_ENV", "development")
-APP_HOST = os.getenv("APP_HOST", "0.0.0.0")
-APP_PORT = int(os.getenv("APP_PORT", 8000))
->>>>>>> 14e3f9d4
+
 
 # Set debug level for our module during development
 if APP_ENV == "development":
