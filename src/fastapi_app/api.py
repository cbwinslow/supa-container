--- conflicted
+++ resolved
@@ -8,21 +8,7 @@
 from datetime import datetime
 import uuid
 
-<<<<<<< HEAD
-from fastapi import (
-    FastAPI,
-    HTTPException,
-    Request,
-    Depends,
-    Header,
-    status,
-)
-from fastapi.responses import JSONResponse
-from fastapi.security import HTTPBearer, HTTPAuthorizationCredentials
-=======
-
-from fastapi import FastAPI, HTTPException, Request, Depends, status
->>>>>>> c674520e
+
 from fastapi.middleware.cors import CORSMiddleware
 from fastapi.middleware.gzip import GZipMiddleware
 from fastapi.responses import StreamingResponse, JSONResponse
