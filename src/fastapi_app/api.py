"""
FastAPI endpoints for the agentic RAG system.
"""

import os
import asyncio
import json
import logging
from contextlib import asynccontextmanager
from typing import Dict, Any, List, Optional, AsyncGenerator
from datetime import datetime
import uuid


from fastapi.middleware.cors import CORSMiddleware
from fastapi.middleware.gzip import GZipMiddleware
import uvicorn
from dotenv import load_dotenv

from logging_config import get_logger

from fastapi_app.agent import rag_agent, AgentDependencies
from fastapi_app.db_utils import (
    initialize_database,
    close_database,
    create_session,
    get_session,
    add_message,
    get_session_messages,
    test_connection,

)
from fastapi_app.graph_utils import initialize_graph, close_graph, test_graph_connection
from fastapi_app.models import (
    ChatRequest,
    ChatResponse,
    SearchRequest,
    SearchResponse,
    DocumentListRequest,
    DocumentListResponse,
    StreamDelta,
    ErrorResponse,
    HealthStatus,
    ToolCall,
    Session,
)
from fastapi_app.tools import (
    vector_search_tool,
    graph_search_tool,
    hybrid_search_tool,
    list_documents_tool,
    VectorSearchInput,
    GraphSearchInput,
    HybridSearchInput,
    DocumentListInput,
)

from slowapi import Limiter
from slowapi.util import get_remote_address
from slowapi.errors import RateLimitExceeded
from slowapi.middleware import SlowAPIMiddleware

# --- OpenTelemetry Instrumentation ---
from opentelemetry import trace
from opentelemetry.sdk.trace import TracerProvider
from opentelemetry.sdk.trace.export import BatchSpanProcessor
from opentelemetry.exporter.otlp.proto.grpc.trace_exporter import OTLPSpanExporter
from opentelemetry.instrumentation.fastapi import FastAPIInstrumentor
from opentelemetry.instrumentation.httpx import HTTPXClientInstrumentor
from opentelemetry.instrumentation.asyncpg import AsyncPGInstrumentor

# Setup OpenTelemetry
trace.set_tracer_provider(TracerProvider())
tracer = trace.get_tracer(__name__)

# Configure the OTLP exporter to send traces to the collector
otlp_exporter = OTLPSpanExporter(endpoint="otel-collector:4317", insecure=True)
trace.get_tracer_provider().add_span_processor(BatchSpanProcessor(otlp_exporter))

# Instrument libraries
AsyncPGInstrumentor().instrument()
HTTPXClientInstrumentor().instrument()

# --- Langfuse Instrumentation ---
from langfuse import Langfuse


langfuse = Langfuse()
# --- End Langfuse ---

# --- End OpenTelemetry ---

# Load environment variables
load_dotenv()

logger = get_logger(__name__)


def rate_limit_key(request: Request) -> str:
    """Determine rate limit key based on user ID or IP address."""
    return request.headers.get("X-User-ID") or get_remote_address(request)


limiter = Limiter(key_func=rate_limit_key, default_limits=["100/minute"])


# Application configuration
APP_ENV = os.getenv("APP_ENV", "development")
APP_HOST = os.getenv("APP_HOST", "0.0.0.0")
APP_PORT = int(os.getenv("APP_PORT", 8000))

# Set debug level for our module during development
if APP_ENV == "development":
    logger.setLevel(logging.DEBUG)


security = HTTPBearer()


async def auth_dependency(
    credentials: HTTPAuthorizationCredentials = Depends(security),
):
    """Simple bearer token authentication dependency."""
    token = credentials.credentials
    if not await verify_auth_token(token):
        raise HTTPException(status_code=401, detail="Invalid or missing authentication")
    return token


@asynccontextmanager
async def lifespan(app: FastAPI) -> AsyncGenerator[None, None]:
    """Lifespan context manager for FastAPI app."""
    # Startup
    logger.info("Starting up agentic RAG API...")

    try:
        # Initialize database connections
        await initialize_database()
        logger.info("Database initialized")

        # Initialize graph database
        await initialize_graph()
        logger.info("Graph database initialized")

        # Test connections
        db_ok = await test_connection()
        graph_ok = await test_graph_connection()

        if not db_ok:
            logger.error("Database connection failed")
        if not graph_ok:
            logger.error("Graph database connection failed")

        logger.info("Agentic RAG API startup complete")

    except Exception as e:
        logger.error(f"Startup failed: {e}")
        raise

    yield

    # Shutdown
    logger.info("Shutting down agentic RAG API...")

    try:
        await close_database()
        await close_graph()
        logger.info("Connections closed")
    except Exception as e:
        logger.error(f"Shutdown error: {e}")


# Create FastAPI app
app = FastAPI(
    title="Agentic RAG with Knowledge Graph",
    description="AI agent combining vector search and knowledge graph for tech company analysis",
    version="0.1.0",
    lifespan=lifespan,
)

# Attach rate limiter
app.state.limiter = limiter
app.add_middleware(SlowAPIMiddleware)

# Instrument FastAPI app after creation
FastAPIInstrumentor.instrument_app(app)

# Add middleware with flexible CORS
app.add_middleware(
    CORSMiddleware,
    allow_origins=["*"],
    allow_credentials=True,
    allow_methods=["*"],
    allow_headers=["*"],
)

app.add_middleware(GZipMiddleware, minimum_size=1000)


@app.exception_handler(RateLimitExceeded)
async def rate_limit_handler(request: Request, exc: RateLimitExceeded):
    """Custom response when rate limit is exceeded."""
    logger.warning(f"Rate limit exceeded: {rate_limit_key(request)}")
    return JSONResponse(
        status_code=429,
        content={
            "error": "Rate limit exceeded",
            "error_type": "RateLimitExceeded",
            "request_id": str(uuid.uuid4()),
        },
    )


# Helper functions for agent execution
async def get_or_create_session(request: ChatRequest) -> str:
    """Get existing session or create new one."""
    if request.session_id:
        session = await get_session(request.session_id)
        if session:
            return request.session_id

    # Create new session
    return await create_session(user_id=request.user_id, metadata=request.metadata)


async def get_conversation_context(
    session_id: str, max_messages: int = 10
) -> List[Dict[str, str]]:
    """
    Get recent conversation context.

    Args:
        session_id: Session ID
        max_messages: Maximum number of messages to retrieve

    Returns:
        List of messages
    """
    messages = await get_session_messages(session_id, limit=max_messages)

    return [{"role": msg["role"], "content": msg["content"]} for msg in messages]


# Authentication dependency
async def auth_dependency(authorization: Optional[str] = Header(None)) -> str:
    """Simple bearer token authentication."""
    if not authorization or not authorization.lower().startswith("bearer "):
        raise HTTPException(status_code=status.HTTP_401_UNAUTHORIZED, detail="Invalid or missing token")
    token = authorization[7:]  # Extract everything after 'Bearer ' (case-insensitive)
    if not await verify_token(token.strip()):
        raise HTTPException(status_code=status.HTTP_401_UNAUTHORIZED, detail="Invalid token")
    return token.strip()


def extract_tool_calls(result: Any) -> List[ToolCall]:
    """
    Extract tool calls from a Pydantic AI result.

    Args:
        result: Result object returned from the agent

    Returns:
        List of ``ToolCall`` objects parsed from the result
    """
    tools_used = []

    try:
        # Get all messages from the result
        messages = result.all_messages()

        for message in messages:
            if hasattr(message, "parts"):
                for part in message.parts:
                    # Check if this is a tool call part
                    if part.__class__.__name__ == "ToolCallPart":
                        try:
                            # Debug logging to understand structure
                            logger.debug(f"ToolCallPart attributes: {dir(part)}")
                            logger.debug(
                                f"ToolCallPart content: tool_name={getattr(part, 'tool_name', None)}"
                            )

                            # Extract tool information safely
                            tool_name = (
                                str(part.tool_name)
                                if hasattr(part, "tool_name")
                                else "unknown"
                            )

                            # Get args - the args field is a JSON string in Pydantic AI
                            tool_args = {}
                            if hasattr(part, "args") and part.args is not None:
                                if isinstance(part.args, str):
                                    # Args is a JSON string, parse it
                                    try:
                                        import json

                                        tool_args = json.loads(part.args)
                                        logger.debug(
                                            f"Parsed args from JSON string: {tool_args}"
                                        )
                                    except json.JSONDecodeError as e:
                                        logger.debug(f"Failed to parse args JSON: {e}")
                                        tool_args = {}
                                elif isinstance(part.args, dict):
                                    tool_args = part.args
                                    logger.debug(f"Args already a dict: {tool_args}")

                            # Alternative: use args_as_dict method if available
                            if hasattr(part, "args_as_dict"):
                                try:
                                    tool_args = part.args_as_dict()
                                    logger.debug(
                                        f"Got args from args_as_dict(): {tool_args}"
                                    )
                                except:
                                    pass

                            # Get tool call ID
                            tool_call_id = None
                            if hasattr(part, "tool_call_id"):
                                tool_call_id = (
                                    str(part.tool_call_id)
                                    if part.tool_call_id
                                    else None
                                )

                            # Create ToolCall with explicit field mapping
                            tool_call_data = {
                                "tool_name": tool_name,
                                "args": tool_args,
                                "tool_call_id": tool_call_id,
                            }
                            logger.debug(
                                f"Creating ToolCall with data: {tool_call_data}"
                            )
                            tools_used.append(ToolCall(**tool_call_data))
                        except Exception as e:
                            logger.debug(f"Failed to parse tool call part: {e}")
                            continue
    except Exception as e:
        logger.warning(f"Failed to extract tool calls: {e}")

    return tools_used


async def save_conversation_turn(
    session_id: str,
    user_message: str,
    assistant_message: str,
    metadata: Optional[Dict[str, Any]] = None,
):
    """
    Save a conversation turn to the database.

    Args:
        session_id: Session ID
        user_message: User's message
        assistant_message: Assistant's response
        metadata: Optional metadata
    """
    # Save user message
    await add_message(
        session_id=session_id,
        role="user",
        content=user_message,
        metadata=metadata or {},
    )

    # Save assistant message
    await add_message(
        session_id=session_id,
        role="assistant",
        content=assistant_message,
        metadata=metadata or {},
    )


async def execute_agent(
    message: str,
    session_id: str,
    user_id: Optional[str] = None,
    save_conversation: bool = True,
) -> tuple[str, List[ToolCall]]:
    """
    Execute the agent with a message.

    Args:
        message: User message
        session_id: Session ID
        user_id: Optional user ID
        save_conversation: Whether to save the conversation

    Returns:
        Tuple of (agent response, tools used)
    """
    try:
        # Create dependencies
        deps = AgentDependencies(session_id=session_id, user_id=user_id)

        # Get conversation context
        context = await get_conversation_context(session_id)

        # Build prompt with context
        full_prompt = message
        if context:
            context_str = "\n".join(
                [
                    f"{msg['role']}: {msg['content']}"
                    for msg in context[-6:]  # Last 3 turns
                ]
            )
            full_prompt = (
                f"Previous conversation:\n{context_str}\n\nCurrent question: {message}"
            )

        # Run the agent
        result = await rag_agent.run(full_prompt, deps=deps)

        response = result.data
        tools_used = extract_tool_calls(result)

        # Save conversation if requested
        if save_conversation:
            await save_conversation_turn(
                session_id=session_id,
                user_message=message,
                assistant_message=response,
                metadata={"user_id": user_id, "tool_calls": len(tools_used)},
            )

        return response, tools_used

    except Exception as e:
        logger.error(f"Agent execution failed: {e}")
        error_response = (
            f"I encountered an error while processing your request: {str(e)}"
        )

        if save_conversation:
            await save_conversation_turn(
                session_id=session_id,
                user_message=message,
                assistant_message=error_response,
                metadata={"error": str(e)},
            )

        return error_response, []


# API Endpoints
@app.get("/health", response_model=HealthStatus)
async def health_check():
    """Health check endpoint."""
    try:
        # Test database connections
        db_status = await test_connection()
        graph_status = await test_graph_connection()

        # Determine overall status
        if db_status and graph_status:
            status = "healthy"
        elif db_status or graph_status:
            status = "degraded"
        else:
            status = "unhealthy"

        return HealthStatus(
            status=status,
            database=db_status,
            graph_database=graph_status,
            llm_connection=True,  # Assume OK if we can respond
            version="0.1.0",
            timestamp=datetime.now(),
        )

    except Exception as e:
        logger.error(f"Health check failed: {e}")
        raise HTTPException(status_code=500, detail="Health check failed")


@app.post("/chat", response_model=ChatResponse)

    """Non-streaming chat endpoint."""
    try:
        # Get or create session
        session_id = await get_or_create_session(chat_request)

        # Execute agent
        response, tools_used = await execute_agent(
            message=chat_request.message,
            session_id=session_id,
            user_id=chat_request.user_id,
        )

        return ChatResponse(
            message=response,
            session_id=session_id,
            tools_used=tools_used,
            metadata={"search_type": str(chat_request.search_type)},
        )

    except Exception as e:
        logger.error(f"Chat endpoint failed: {e}")
        raise HTTPException(status_code=500, detail=str(e))


@app.post("/chat/stream")

    """Streaming chat endpoint using Server-Sent Events."""
    try:
        # Get or create session
        session_id = await get_or_create_session(chat_request)

        async def generate_stream() -> AsyncGenerator[str, None]:
            """Generate streaming response using agent.iter() pattern."""
            run = None
            try:
                yield f"data: {json.dumps({'type': 'session', 'session_id': session_id})}\n\n"

                # Create dependencies
                deps = AgentDependencies(
                    session_id=session_id, user_id=chat_request.user_id
                )

                # Get conversation context
                context = await get_conversation_context(session_id)

                # Build input with context
                full_prompt = chat_request.message
                if context:
                    context_str = "\n".join(
                        [f"{msg['role']}: {msg['content']}" for msg in context[-6:]]
                    )
<<<<<<< HEAD
                    full_prompt = (
                        f"Previous conversation:\n{context_str}\n\nCurrent question: {request.message}"
                    )
=======
                    full_prompt = f"Previous conversation:\n{context_str}\n\nCurrent question: {chat_request.message}"
>>>>>>> 46acf7f9

                # Save user message immediately
                await add_message(
                    session_id=session_id,
                    role="user",
                    content=chat_request.message,
                    metadata={"user_id": chat_request.user_id},
                )

                full_response = ""

                # Stream using agent.iter() pattern
<<<<<<< HEAD
                async with rag_agent.iter(full_prompt, deps=deps) as run_ctx:
                    run = run_ctx
                    async for node in run_ctx:
                        if rag_agent.is_model_request_node(node):
                            # Stream tokens from the model
                            async with node.stream(run_ctx.ctx) as request_stream:
=======
                async with rag_agent.iter(full_prompt, deps=deps) as r:
                    run = r
                    async for node in r:
                        if rag_agent.is_model_request_node(node):
                            # Stream tokens from the model
                            async with node.stream(r.ctx) as request_stream:
>>>>>>> 46acf7f9
                                async for event in request_stream:
                                    from pydantic_ai.messages import (
                                        PartStartEvent,
                                        PartDeltaEvent,
                                        TextPartDelta,
                                    )

                                    if (
                                        isinstance(event, PartStartEvent)
                                        and event.part.part_kind == "text"
                                    ):
                                        delta_content = event.part.content
                                        yield f"data: {json.dumps({'type': 'text', 'content': delta_content})}\n\n"
                                        full_response += delta_content

                                    elif (
                                        isinstance(event, PartDeltaEvent)
                                        and isinstance(event.delta, TextPartDelta)
                                    ):
                                        delta_content = event.delta.content_delta
                                        yield f"data: {json.dumps({'type': 'text', 'content': delta_content})}\n\n"
                                        full_response += delta_content

                if run is not None:
                    # Extract tools used from the final result
                    result = run.result
                    tools_used = extract_tool_calls(result)
                else:
                    tools_used = []

                # Send tools used information
                if tools_used:
                    tools_data = [
                        {
                            "tool_name": tool.tool_name,
                            "args": tool.args,
                            "tool_call_id": tool.tool_call_id,
                        }
                        for tool in tools_used
                    ]
                    yield f"data: {json.dumps({'type': 'tools', 'tools': tools_data})}\n\n"

                # Save assistant response
                await add_message(
                    session_id=session_id,
                    role="assistant",
                    content=full_response,
                    metadata={"streamed": True, "tool_calls": len(tools_used)},
                )

            except Exception as e:
                logger.error(f"Stream error: {e}")
<<<<<<< HEAD
                yield (
                    f"event: error\n"
                    f"data: {json.dumps({'message': str(e)})}\n\n"
                )
            finally:
                if run is not None:
                    close = getattr(run, "close", None)
                    try:
                        if asyncio.iscoroutinefunction(close):
                            await close()
                        elif callable(close):
                            close()
=======
                error_chunk = {"type": "error", "content": str(e)}
                yield f"data: {json.dumps(error_chunk)}\n\n"
            finally:
                if run is not None:
                    close_func = getattr(run, "aclose", None) or getattr(run, "close", None)
                    if close_func:
                        try:
                            if asyncio.iscoroutinefunction(close_func):
                                await close_func()
                            else:
                                close_func()
                        except Exception as close_err:
                    try:
                        # Prefer aclose only if run is an async generator or async context manager
                        if inspect.isasyncgen(run):
                            await run.aclose()
                        elif hasattr(run, "__aexit__"):
                            # If it's an async context manager, call aclose if present
                            aclose_func = getattr(run, "aclose", None)
                            if aclose_func and asyncio.iscoroutinefunction(aclose_func):
                                await aclose_func()
                            elif hasattr(run, "close"):
                                close_func = getattr(run, "close")
                                if asyncio.iscoroutinefunction(close_func):
                                    await close_func()
                                else:
                                    close_func()
                        elif hasattr(run, "close"):
                            close_func = getattr(run, "close")
                            if asyncio.iscoroutinefunction(close_func):
                                await close_func()
                            else:
                                close_func()
>>>>>>> 46acf7f9
                    except Exception as close_err:
                        logger.error(f"Error closing run: {close_err}")
                yield f"data: {json.dumps({'type': 'end'})}\n\n"

        return StreamingResponse(
            generate_stream(),
            media_type="text/plain",
            headers={
                "Cache-Control": "no-cache",
                "Connection": "keep-alive",
                "Content-Type": "text/event-stream",
            },
        )

    except Exception as e:
        logger.error(f"Streaming chat failed: {e}")
        raise HTTPException(status_code=500, detail=str(e))



    """Vector search endpoint."""
    try:
        input_data = VectorSearchInput(query=request.query, limit=request.limit)

        start_time = datetime.now()
        results = await vector_search_tool(input_data)
        end_time = datetime.now()

        query_time = (end_time - start_time).total_seconds() * 1000

        return SearchResponse(
            results=results,
            total_results=len(results),
            search_type="vector",
            query_time_ms=query_time,
        )

    except Exception as e:
        logger.error(f"Vector search failed: {e}")
        raise HTTPException(status_code=500, detail=str(e))



    """Knowledge graph search endpoint."""
    try:
        input_data = GraphSearchInput(query=request.query)

        start_time = datetime.now()
        results = await graph_search_tool(input_data)
        end_time = datetime.now()

        query_time = (end_time - start_time).total_seconds() * 1000

        return SearchResponse(
            graph_results=results,
            total_results=len(results),
            search_type="graph",
            query_time_ms=query_time,
        )

    except Exception as e:
        logger.error(f"Graph search failed: {e}")
        raise HTTPException(status_code=500, detail=str(e))



    """Hybrid search endpoint."""
    try:
        input_data = HybridSearchInput(query=request.query, limit=request.limit)

        start_time = datetime.now()
        results = await hybrid_search_tool(input_data)
        end_time = datetime.now()

        query_time = (end_time - start_time).total_seconds() * 1000

        return SearchResponse(
            results=results,
            total_results=len(results),
            search_type="hybrid",
            query_time_ms=query_time,
        )

    except Exception as e:
        logger.error(f"Hybrid search failed: {e}")
        raise HTTPException(status_code=500, detail=str(e))


@app.get("/documents", response_model=DocumentListResponse)
async def list_documents_endpoint(params: DocumentListRequest = Depends()):
    """List documents endpoint."""
    try:
        input_data = DocumentListInput(limit=params.limit, offset=params.offset)
        documents = await list_documents_tool(input_data)

        return DocumentListResponse(
            documents=documents,
            total=len(documents),
            limit=params.limit,
            offset=params.offset,
        )

    except Exception as e:
        logger.error(f"Document listing failed: {e}")
        raise HTTPException(status_code=500, detail=str(e))


@app.get("/sessions/{session_id}", response_model=Session)
async def get_session_info(session_id: str):
    """Get session information."""
    try:
        session = await get_session(session_id)
        if not session:
            raise HTTPException(status_code=404, detail="Session not found")

        return Session(**session)

    except HTTPException:
        raise
    except Exception as e:
        logger.error(f"Session retrieval failed: {e}")
        raise HTTPException(status_code=500, detail=str(e))


# Exception handlers
@app.exception_handler(Exception)
async def global_exception_handler(request: Request, exc: Exception):
    """Global exception handler."""
    logger.error(f"Unhandled exception: {exc}")

    return ErrorResponse(
        error=str(exc), error_type=type(exc).__name__, request_id=str(uuid.uuid4())
    )


# Development server
if __name__ == "__main__":
    uvicorn.run(
        "agent.api:app",
        host=APP_HOST,
        port=APP_PORT,
        reload=APP_ENV == "development",
        log_level=LOG_LEVEL.lower(),
    )<|MERGE_RESOLUTION|>--- conflicted
+++ resolved
@@ -532,13 +532,7 @@
                     context_str = "\n".join(
                         [f"{msg['role']}: {msg['content']}" for msg in context[-6:]]
                     )
-<<<<<<< HEAD
-                    full_prompt = (
-                        f"Previous conversation:\n{context_str}\n\nCurrent question: {request.message}"
-                    )
-=======
-                    full_prompt = f"Previous conversation:\n{context_str}\n\nCurrent question: {chat_request.message}"
->>>>>>> 46acf7f9
+
 
                 # Save user message immediately
                 await add_message(
@@ -551,21 +545,7 @@
                 full_response = ""
 
                 # Stream using agent.iter() pattern
-<<<<<<< HEAD
-                async with rag_agent.iter(full_prompt, deps=deps) as run_ctx:
-                    run = run_ctx
-                    async for node in run_ctx:
-                        if rag_agent.is_model_request_node(node):
-                            # Stream tokens from the model
-                            async with node.stream(run_ctx.ctx) as request_stream:
-=======
-                async with rag_agent.iter(full_prompt, deps=deps) as r:
-                    run = r
-                    async for node in r:
-                        if rag_agent.is_model_request_node(node):
-                            # Stream tokens from the model
-                            async with node.stream(r.ctx) as request_stream:
->>>>>>> 46acf7f9
+
                                 async for event in request_stream:
                                     from pydantic_ai.messages import (
                                         PartStartEvent,
@@ -618,54 +598,7 @@
 
             except Exception as e:
                 logger.error(f"Stream error: {e}")
-<<<<<<< HEAD
-                yield (
-                    f"event: error\n"
-                    f"data: {json.dumps({'message': str(e)})}\n\n"
-                )
-            finally:
-                if run is not None:
-                    close = getattr(run, "close", None)
-                    try:
-                        if asyncio.iscoroutinefunction(close):
-                            await close()
-                        elif callable(close):
-                            close()
-=======
-                error_chunk = {"type": "error", "content": str(e)}
-                yield f"data: {json.dumps(error_chunk)}\n\n"
-            finally:
-                if run is not None:
-                    close_func = getattr(run, "aclose", None) or getattr(run, "close", None)
-                    if close_func:
-                        try:
-                            if asyncio.iscoroutinefunction(close_func):
-                                await close_func()
-                            else:
-                                close_func()
-                        except Exception as close_err:
-                    try:
-                        # Prefer aclose only if run is an async generator or async context manager
-                        if inspect.isasyncgen(run):
-                            await run.aclose()
-                        elif hasattr(run, "__aexit__"):
-                            # If it's an async context manager, call aclose if present
-                            aclose_func = getattr(run, "aclose", None)
-                            if aclose_func and asyncio.iscoroutinefunction(aclose_func):
-                                await aclose_func()
-                            elif hasattr(run, "close"):
-                                close_func = getattr(run, "close")
-                                if asyncio.iscoroutinefunction(close_func):
-                                    await close_func()
-                                else:
-                                    close_func()
-                        elif hasattr(run, "close"):
-                            close_func = getattr(run, "close")
-                            if asyncio.iscoroutinefunction(close_func):
-                                await close_func()
-                            else:
-                                close_func()
->>>>>>> 46acf7f9
+
                     except Exception as close_err:
                         logger.error(f"Error closing run: {close_err}")
                 yield f"data: {json.dumps({'type': 'end'})}\n\n"
