"""FastAPI endpoints for the agentic RAG system."""

import asyncio
import json
import logging
from contextlib import asynccontextmanager
from typing import Dict, Any, List, Optional, AsyncGenerator
from datetime import datetime
import uuid


from fastapi.middleware.cors import CORSMiddleware
from fastapi.middleware.gzip import GZipMiddleware
import uvicorn

from settings import settings

from logging_config import get_logger

from fastapi_app.agent import rag_agent, AgentDependencies
from fastapi_app.db_utils import (
    initialize_database,
    close_database,
    create_session,
    get_session,
    add_message,
    get_session_messages,
    test_connection,

)
from fastapi_app.graph_utils import initialize_graph, close_graph, test_graph_connection
from fastapi_app.models import (
    ChatRequest,
    ChatResponse,
    SearchRequest,
    SearchResponse,
    DocumentListRequest,
    DocumentListResponse,
    StreamDelta,
    ErrorResponse,
    HealthStatus,
    ToolCall,
    Session,
)
from fastapi_app.tools import (
    vector_search_tool,
    graph_search_tool,
    hybrid_search_tool,
    list_documents_tool,
    VectorSearchInput,
    GraphSearchInput,
    HybridSearchInput,
    DocumentListInput,
)

from slowapi import Limiter
from slowapi.util import get_remote_address
from slowapi.errors import RateLimitExceeded
from slowapi.middleware import SlowAPIMiddleware

# --- OpenTelemetry Instrumentation ---
from opentelemetry import trace
from opentelemetry.sdk.trace import TracerProvider
from opentelemetry.sdk.trace.export import BatchSpanProcessor
from opentelemetry.exporter.otlp.proto.grpc.trace_exporter import OTLPSpanExporter
from opentelemetry.instrumentation.fastapi import FastAPIInstrumentor
from opentelemetry.instrumentation.httpx import HTTPXClientInstrumentor
from opentelemetry.instrumentation.asyncpg import AsyncPGInstrumentor

# Setup OpenTelemetry
trace.set_tracer_provider(TracerProvider())
tracer = trace.get_tracer(__name__)

# Configure the OTLP exporter to send traces to the collector
otlp_exporter = OTLPSpanExporter(endpoint="otel-collector:4317", insecure=True)
trace.get_tracer_provider().add_span_processor(BatchSpanProcessor(otlp_exporter))

# Instrument libraries
AsyncPGInstrumentor().instrument()
HTTPXClientInstrumentor().instrument()

# --- Langfuse Instrumentation ---
from langfuse import Langfuse


langfuse = Langfuse()
# --- End Langfuse ---

# --- End OpenTelemetry ---




# Set debug level for our module during development
if APP_ENV == "development":
    logger.setLevel(logging.DEBUG)


security = HTTPBearer()


async def auth_dependency(
    credentials: HTTPAuthorizationCredentials = Depends(security),
):
    """Simple bearer token authentication dependency."""
    token = credentials.credentials
    if not await verify_auth_token(token):
        raise HTTPException(status_code=401, detail="Invalid or missing authentication")
    return token


@asynccontextmanager
async def lifespan(app: FastAPI) -> AsyncGenerator[None, None]:
    """Lifespan context manager for FastAPI app."""
    # Startup
    logger.info("Starting up agentic RAG API...")

    try:
        # Initialize database connections
        await initialize_database()
        logger.info("Database initialized")

        # Initialize graph database
        await initialize_graph()
        logger.info("Graph database initialized")

        # Test connections
        db_ok = await test_connection()
        graph_ok = await test_graph_connection()

        if not db_ok:
            logger.error("Database connection failed")
        if not graph_ok:
            logger.error("Graph database connection failed")

        logger.info("Agentic RAG API startup complete")

    except Exception as e:
        logger.error(f"Startup failed: {e}")
        raise

    yield

    # Shutdown
    logger.info("Shutting down agentic RAG API...")

    try:
        await close_database()
        await close_graph()
        logger.info("Connections closed")
    except Exception as e:
        logger.error(f"Shutdown error: {e}")


# Create FastAPI app
app = FastAPI(
    title="Agentic RAG with Knowledge Graph",
    description="AI agent combining vector search and knowledge graph for tech company analysis",
    version="0.1.0",
    lifespan=lifespan,
)

# Attach rate limiter
app.state.limiter = limiter
app.add_middleware(SlowAPIMiddleware)

# Instrument FastAPI app after creation
FastAPIInstrumentor.instrument_app(app)

# Add middleware with flexible CORS
app.add_middleware(
    CORSMiddleware,
    allow_origins=ALLOWED_ORIGINS,
    allow_credentials=True,
    allow_methods=["*"],
    allow_headers=["*"],
)

app.add_middleware(GZipMiddleware, minimum_size=1000)


@app.exception_handler(RateLimitExceeded)
async def rate_limit_handler(request: Request, exc: RateLimitExceeded):
    """Custom response when rate limit is exceeded."""
    logger.warning(f"Rate limit exceeded: {rate_limit_key(request)}")
    return JSONResponse(
        status_code=429,
        content={
            "error": "Rate limit exceeded",
            "error_type": "RateLimitExceeded",
            "request_id": str(uuid.uuid4()),
        },
    )


# Helper functions for agent execution
async def get_or_create_session(request: ChatRequest) -> str:
    """Get existing session or create new one."""
    if request.session_id:
        session = await get_session(request.session_id)
        if session:
            return request.session_id

    # Create new session
    return await create_session(user_id=request.user_id, metadata=request.metadata)


async def get_conversation_context(
    session_id: str, max_messages: int = 10
) -> List[Dict[str, str]]:
    """
    Get recent conversation context.

    Args:
        session_id: Session ID
        max_messages: Maximum number of messages to retrieve

    Returns:
        List of messages
    """
    messages = await get_session_messages(session_id, limit=max_messages)

    return [{"role": msg["role"], "content": msg["content"]} for msg in messages]


# Authentication dependency
async def auth_dependency(authorization: Optional[str] = Header(None)) -> str:
    """Simple bearer token authentication."""
    if not authorization or not authorization.lower().startswith("bearer "):
        raise HTTPException(status_code=status.HTTP_401_UNAUTHORIZED, detail="Invalid or missing token")
    token = authorization[7:]  # Extract everything after 'Bearer ' (case-insensitive)
    if not await verify_token(token.strip()):
        raise HTTPException(status_code=status.HTTP_401_UNAUTHORIZED, detail="Invalid token")
    return token.strip()


def extract_tool_calls(result: Any) -> List[ToolCall]:
    """
    Extract tool calls from a Pydantic AI result.

    Args:
        result: Result object returned from the agent

    Returns:
        List of ``ToolCall`` objects parsed from the result
    """
    tools_used = []

    try:
        # Get all messages from the result
        messages = result.all_messages()

        for message in messages:
            if hasattr(message, "parts"):
                for part in message.parts:
                    # Check if this is a tool call part
                    if part.__class__.__name__ == "ToolCallPart":
                        try:
                            # Debug logging to understand structure
                            logger.debug(f"ToolCallPart attributes: {dir(part)}")
                            logger.debug(
                                f"ToolCallPart content: tool_name={getattr(part, 'tool_name', None)}"
                            )

                            # Extract tool information safely
                            tool_name = (
                                str(part.tool_name)
                                if hasattr(part, "tool_name")
                                else "unknown"
                            )

                            # Get args - the args field is a JSON string in Pydantic AI
                            tool_args = {}
                            if hasattr(part, "args") and part.args is not None:
                                if isinstance(part.args, str):
                                    # Args is a JSON string, parse it
                                    try:
                                        import json

                                        tool_args = json.loads(part.args)
                                        logger.debug(
                                            f"Parsed args from JSON string: {tool_args}"
                                        )
                                    except json.JSONDecodeError as e:
                                        logger.debug(f"Failed to parse args JSON: {e}")
                                        tool_args = {}
                                elif isinstance(part.args, dict):
                                    tool_args = part.args
                                    logger.debug(f"Args already a dict: {tool_args}")

                            # Alternative: use args_as_dict method if available
                            if hasattr(part, "args_as_dict"):
                                try:
                                    tool_args = part.args_as_dict()
                                    logger.debug(
                                        f"Got args from args_as_dict(): {tool_args}"
                                    )
                                except:
                                    pass

                            # Get tool call ID
                            tool_call_id = None
                            if hasattr(part, "tool_call_id"):
                                tool_call_id = (
                                    str(part.tool_call_id)
                                    if part.tool_call_id
                                    else None
                                )

                            # Create ToolCall with explicit field mapping
                            tool_call_data = {
                                "tool_name": tool_name,
                                "args": tool_args,
                                "tool_call_id": tool_call_id,
                            }
                            logger.debug(
                                f"Creating ToolCall with data: {tool_call_data}"
                            )
                            tools_used.append(ToolCall(**tool_call_data))
                        except Exception as e:
                            logger.debug(f"Failed to parse tool call part: {e}")
                            continue
    except Exception as e:
        logger.warning(f"Failed to extract tool calls: {e}")

    return tools_used


async def save_conversation_turn(
    session_id: str,
    user_message: str,
    assistant_message: str,
    metadata: Optional[Dict[str, Any]] = None,
):
    """
    Save a conversation turn to the database.

    Args:
        session_id: Session ID
        user_message: User's message
        assistant_message: Assistant's response
        metadata: Optional metadata
    """
    # Save user message
    await add_message(
        session_id=session_id,
        role="user",
        content=user_message,
        metadata=metadata or {},
    )

    # Save assistant message
    await add_message(
        session_id=session_id,
        role="assistant",
        content=assistant_message,
        metadata=metadata or {},
    )


async def execute_agent(
    message: str,
    session_id: str,
    user_id: Optional[str] = None,
    save_conversation: bool = True,
) -> tuple[str, List[ToolCall]]:
    """
    Execute the agent with a message.

    Args:
        message: User message
        session_id: Session ID
        user_id: Optional user ID
        save_conversation: Whether to save the conversation

    Returns:
        Tuple of (agent response, tools used)
    """
    try:
        # Create dependencies
        deps = AgentDependencies(session_id=session_id, user_id=user_id)

        # Get conversation context
        context = await get_conversation_context(session_id)

        # Build prompt with context
        full_prompt = message
        if context:
            context_str = "\n".join(
                [
                    f"{msg['role']}: {msg['content']}"
                    for msg in context[-6:]  # Last 3 turns
                ]
            )
            full_prompt = (
                f"Previous conversation:\n{context_str}\n\nCurrent question: {message}"
            )

        # Run the agent
        result = await rag_agent.run(full_prompt, deps=deps)

        response = result.data
        tools_used = extract_tool_calls(result)

        # Save conversation if requested
        if save_conversation:
            await save_conversation_turn(
                session_id=session_id,
                user_message=message,
                assistant_message=response,
                metadata={"user_id": user_id, "tool_calls": len(tools_used)},
            )

        return response, tools_used

    except Exception as e:
        logger.error(f"Agent execution failed: {e}")
        error_response = (
            f"I encountered an error while processing your request: {str(e)}"
        )

        if save_conversation:
            await save_conversation_turn(
                session_id=session_id,
                user_message=message,
                assistant_message=error_response,
                metadata={"error": str(e)},
            )

        return error_response, []


# API Endpoints
@app.get("/health", response_model=HealthStatus)
async def health_check():
    """Health check endpoint."""
    try:
        # Test database connections
        db_status = await test_connection()
        graph_status = await test_graph_connection()

        # Determine overall status
        if db_status and graph_status:
            status = "healthy"
        elif db_status or graph_status:
            status = "degraded"
        else:
            status = "unhealthy"

        return HealthStatus(
            status=status,
            database=db_status,
            graph_database=graph_status,
            llm_connection=True,  # Assume OK if we can respond
            version="0.1.0",
            timestamp=datetime.now(),
        )

    except Exception as e:
        logger.error(f"Health check failed: {e}")
        raise HTTPException(status_code=500, detail="Health check failed")


@app.post("/chat", response_model=ChatResponse)

    """Non-streaming chat endpoint."""
    try:
        # Get or create session
        session_id = await get_or_create_session(chat_request)

        # Execute agent
        response, tools_used = await execute_agent(
            message=chat_request.message,
            session_id=session_id,
            user_id=chat_request.user_id,
        )

        return ChatResponse(
            message=response,
            session_id=session_id,
            tools_used=tools_used,
            metadata={"search_type": str(chat_request.search_type)},
        )

    except Exception as e:
        logger.error(f"Chat endpoint failed: {e}")
        raise HTTPException(status_code=500, detail=str(e))


@app.post("/chat/stream")

    """Streaming chat endpoint using Server-Sent Events."""
    try:
        # Get or create session
        session_id = await get_or_create_session(chat_request)

        async def generate_stream() -> AsyncGenerator[str, None]:
            """Generate streaming response using agent.iter() pattern."""
            run = None
            try:
                yield f"data: {json.dumps({'type': 'session', 'session_id': session_id})}\n\n"

                # Create dependencies
                deps = AgentDependencies(
                    session_id=session_id, user_id=chat_request.user_id
                )

                # Get conversation context
                context = await get_conversation_context(session_id)

                # Build input with context
                full_prompt = chat_request.message
                if context:
                    context_str = "\n".join(
                        [f"{msg['role']}: {msg['content']}" for msg in context[-6:]]
                    )


                # Save user message immediately
                await add_message(
                    session_id=session_id,
                    role="user",
                    content=chat_request.message,
                    metadata={"user_id": chat_request.user_id},
                )

                full_response = ""

                # Stream using agent.iter() pattern

                                async for event in request_stream:
                                    from pydantic_ai.messages import (
                                        PartStartEvent,
                                        PartDeltaEvent,
                                        TextPartDelta,
                                    )

                                    if (
                                        isinstance(event, PartStartEvent)
                                        and event.part.part_kind == "text"
                                    ):
                                        delta_content = event.part.content
                                        yield f"data: {json.dumps({'type': 'text', 'content': delta_content})}\n\n"
                                        full_response += delta_content

                                    elif (
                                        isinstance(event, PartDeltaEvent)
                                        and isinstance(event.delta, TextPartDelta)
                                    ):
                                        delta_content = event.delta.content_delta
                                        yield f"data: {json.dumps({'type': 'text', 'content': delta_content})}\n\n"
                                        full_response += delta_content

                if run is not None:
                    # Extract tools used from the final result
                    result = run.result
                    tools_used = extract_tool_calls(result)
                else:
                    tools_used = []

                # Send tools used information
                if tools_used:
                    tools_data = [
                        {
                            "tool_name": tool.tool_name,
                            "args": tool.args,
                            "tool_call_id": tool.tool_call_id,
                        }
                        for tool in tools_used
                    ]
                    yield f"data: {json.dumps({'type': 'tools', 'tools': tools_data})}\n\n"

                # Save assistant response
                await add_message(
                    session_id=session_id,
                    role="assistant",
                    content=full_response,
                    metadata={"streamed": True, "tool_calls": len(tools_used)},
                )

            except Exception as e:
                logger.error(f"Stream error: {e}")

                    except Exception as close_err:
                        logger.error(f"Error closing run: {close_err}")
                yield f"data: {json.dumps({'type': 'end'})}\n\n"

        return StreamingResponse(
            generate_stream(),
            media_type="text/plain",
            headers={
                "Cache-Control": "no-cache",
                "Connection": "keep-alive",
                "Content-Type": "text/event-stream",
            },
        )

    except Exception as e:
        logger.error(f"Streaming chat failed: {e}")
        raise HTTPException(status_code=500, detail=str(e))


<<<<<<< HEAD
@app.post("/search/vector", response_model=SearchResponse)
async def search_vector(request: SearchRequest):
=======

>>>>>>> 8c3a0e80
    """Vector search endpoint."""
    try:
        input_data = VectorSearchInput(query=request.query, limit=request.limit)

        start_time = datetime.now()
        results = await vector_search_tool(input_data)
        end_time = datetime.now()

        query_time = (end_time - start_time).total_seconds() * 1000

        return SearchResponse(
            results=results,
            total_results=len(results),
            search_type="vector",
            query_time_ms=query_time,
        )

    except Exception as e:
        logger.error(f"Vector search failed: {e}")
        raise HTTPException(status_code=500, detail=str(e))


<<<<<<< HEAD
@app.post("/search/graph", response_model=SearchResponse)
async def search_graph(request: SearchRequest):
=======

>>>>>>> 8c3a0e80
    """Knowledge graph search endpoint."""
    try:
        input_data = GraphSearchInput(query=request.query)

        start_time = datetime.now()
        results = await graph_search_tool(input_data)
        end_time = datetime.now()

        query_time = (end_time - start_time).total_seconds() * 1000

        return SearchResponse(
            graph_results=results,
            total_results=len(results),
            search_type="graph",
            query_time_ms=query_time,
        )

    except Exception as e:
        logger.error(f"Graph search failed: {e}")
        raise HTTPException(status_code=500, detail=str(e))


<<<<<<< HEAD
@app.post("/search/hybrid", response_model=SearchResponse)
async def search_hybrid(request: SearchRequest):
=======

>>>>>>> 8c3a0e80
    """Hybrid search endpoint."""
    try:
        input_data = HybridSearchInput(query=request.query, limit=request.limit)

        start_time = datetime.now()
        results = await hybrid_search_tool(input_data)
        end_time = datetime.now()

        query_time = (end_time - start_time).total_seconds() * 1000

        return SearchResponse(
            results=results,
            total_results=len(results),
            search_type="hybrid",
            query_time_ms=query_time,
        )

    except Exception as e:
        logger.error(f"Hybrid search failed: {e}")
        raise HTTPException(status_code=500, detail=str(e))


@app.get("/documents", response_model=DocumentListResponse)
async def list_documents_endpoint(params: DocumentListRequest = Depends()):
    """List documents endpoint."""
    try:
        input_data = DocumentListInput(limit=params.limit, offset=params.offset)
        documents = await list_documents_tool(input_data)

        return DocumentListResponse(
            documents=documents,
            total=len(documents),
            limit=params.limit,
            offset=params.offset,
        )

    except Exception as e:
        logger.error(f"Document listing failed: {e}")
        raise HTTPException(status_code=500, detail=str(e))


@app.get("/sessions/{session_id}", response_model=Session)
async def get_session_info(session_id: str):
    """Get session information."""
    try:
        session = await get_session(session_id)
        if not session:
            raise HTTPException(status_code=404, detail="Session not found")

        return Session(**session)

    except HTTPException:
        raise
    except Exception as e:
        logger.error(f"Session retrieval failed: {e}")
        raise HTTPException(status_code=500, detail=str(e))


# Exception handlers
@app.exception_handler(Exception)
async def global_exception_handler(request: Request, exc: Exception):
    """Global exception handler."""
    logger.error(f"Unhandled exception: {exc}")
    request_id = str(uuid.uuid4())
    details = getattr(exc, "detail", None)
    if details is not None and not isinstance(details, dict):
        details = {"detail": details}

    error_response = ErrorResponse(
        error=str(exc),
        error_type=type(exc).__name__,
        details=details,
        request_id=request_id,
    )

    return JSONResponse(status_code=500, content=error_response.model_dump())


# Development server
if __name__ == "__main__":
    uvicorn.run(
        "agent.api:app",
        host=APP_HOST,
        port=APP_PORT,
        reload=APP_ENV == "development",
        log_level=LOG_LEVEL.lower(),
    )<|MERGE_RESOLUTION|>--- conflicted
+++ resolved
@@ -600,12 +600,7 @@
         raise HTTPException(status_code=500, detail=str(e))
 
 
-<<<<<<< HEAD
-@app.post("/search/vector", response_model=SearchResponse)
-async def search_vector(request: SearchRequest):
-=======
-
->>>>>>> 8c3a0e80
+
     """Vector search endpoint."""
     try:
         input_data = VectorSearchInput(query=request.query, limit=request.limit)
@@ -627,13 +622,6 @@
         logger.error(f"Vector search failed: {e}")
         raise HTTPException(status_code=500, detail=str(e))
 
-
-<<<<<<< HEAD
-@app.post("/search/graph", response_model=SearchResponse)
-async def search_graph(request: SearchRequest):
-=======
-
->>>>>>> 8c3a0e80
     """Knowledge graph search endpoint."""
     try:
         input_data = GraphSearchInput(query=request.query)
@@ -656,12 +644,7 @@
         raise HTTPException(status_code=500, detail=str(e))
 
 
-<<<<<<< HEAD
-@app.post("/search/hybrid", response_model=SearchResponse)
-async def search_hybrid(request: SearchRequest):
-=======
-
->>>>>>> 8c3a0e80
+
     """Hybrid search endpoint."""
     try:
         input_data = HybridSearchInput(query=request.query, limit=request.limit)
