--- conflicted
+++ resolved
@@ -13,13 +13,7 @@
 from fastapi.middleware.gzip import GZipMiddleware
 import uvicorn
 
-<<<<<<< HEAD
-from ..settings import settings
-=======
-from settings import settings
-
-from logging_config import get_logger
->>>>>>> f6ac092e
+
 
 from fastapi_app.agent import rag_agent, AgentDependencies
 from fastapi_app.db_utils import (
@@ -92,27 +86,6 @@
 
 # --- End OpenTelemetry ---
 
-<<<<<<< HEAD
-logger = logging.getLogger(__name__)
-
-
-# Application configuration
-APP_ENV = settings.app_env
-APP_HOST = settings.app_host
-APP_PORT = settings.app_port
-LOG_LEVEL = settings.log_level
-
-# Configure logging
-logging.basicConfig(
-    level=getattr(logging, LOG_LEVEL.upper()),
-    format="%(asctime)s - %(name)s - %(levelname)s - %(message)s",
-)
-
-=======
-
-
-
->>>>>>> f6ac092e
 # Set debug level for our module during development
 if APP_ENV == "development":
     logger.setLevel(logging.DEBUG)
