--- conflicted
+++ resolved
@@ -108,21 +108,7 @@
 APP_ENV = os.getenv("APP_ENV", "development")
 APP_HOST = os.getenv("APP_HOST", "0.0.0.0")
 APP_PORT = int(os.getenv("APP_PORT", 8000))
-<<<<<<< HEAD
-LOG_LEVEL = os.getenv("LOG_LEVEL", "INFO")
-ALLOWED_ORIGINS: List[str] = [
-    origin.strip()
-    for origin in os.getenv("ALLOWED_ORIGINS", "").split(",")
-    if origin.strip()
-]
-
-# Configure logging
-logging.basicConfig(
-    level=getattr(logging, LOG_LEVEL.upper()),
-    format="%(asctime)s - %(name)s - %(levelname)s - %(message)s",
-)
-=======
->>>>>>> de7886dd
+
 
 # Set debug level for our module during development
 if APP_ENV == "development":
