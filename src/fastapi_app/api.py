--- conflicted
+++ resolved
@@ -11,13 +11,7 @@
 from datetime import datetime
 import uuid
 
-<<<<<<< HEAD
-from fastapi import FastAPI, HTTPException, Request, Depends, Header, status
-from fastapi.responses import StreamingResponse
-=======
-from fastapi import FastAPI, HTTPException, Request, Depends
-
->>>>>>> 16ef1668
+
 from fastapi.middleware.cors import CORSMiddleware
 from fastapi.middleware.gzip import GZipMiddleware
 import uvicorn
@@ -34,11 +28,7 @@
     add_message,
     get_session_messages,
     test_connection,
-<<<<<<< HEAD
-    verify_token,
-=======
-    verify_auth_token,
->>>>>>> 16ef1668
+
 )
 from fastapi_app.graph_utils import initialize_graph, close_graph, test_graph_connection
 from fastapi_app.models import (
@@ -490,11 +480,7 @@
 
 
 @app.post("/chat", response_model=ChatResponse)
-<<<<<<< HEAD
-async def chat(request: ChatRequest, token: str = Depends(auth_dependency)):
-=======
-
->>>>>>> 16ef1668
+
     """Non-streaming chat endpoint."""
     try:
         # Get or create session
@@ -520,11 +506,7 @@
 
 
 @app.post("/chat/stream")
-<<<<<<< HEAD
-async def chat_stream(request: ChatRequest, token: str = Depends(auth_dependency)):
-=======
-
->>>>>>> 16ef1668
+
     """Streaming chat endpoint using Server-Sent Events."""
     try:
         # Get or create session
@@ -670,12 +652,7 @@
         raise HTTPException(status_code=500, detail=str(e))
 
 
-<<<<<<< HEAD
-@app.post("/search/vector")
-async def search_vector(request: SearchRequest, token: str = Depends(auth_dependency)):
-=======
-
->>>>>>> 16ef1668
+
     """Vector search endpoint."""
     try:
         input_data = VectorSearchInput(query=request.query, limit=request.limit)
@@ -698,12 +675,7 @@
         raise HTTPException(status_code=500, detail=str(e))
 
 
-<<<<<<< HEAD
-@app.post("/search/graph")
-async def search_graph(request: SearchRequest, token: str = Depends(auth_dependency)):
-=======
-
->>>>>>> 16ef1668
+
     """Knowledge graph search endpoint."""
     try:
         input_data = GraphSearchInput(query=request.query)
@@ -726,12 +698,7 @@
         raise HTTPException(status_code=500, detail=str(e))
 
 
-<<<<<<< HEAD
-@app.post("/search/hybrid")
-async def search_hybrid(request: SearchRequest, token: str = Depends(auth_dependency)):
-=======
-
->>>>>>> 16ef1668
+
     """Hybrid search endpoint."""
     try:
         input_data = HybridSearchInput(query=request.query, limit=request.limit)
