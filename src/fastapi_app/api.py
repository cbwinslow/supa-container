"""FastAPI endpoints for the agentic RAG system."""

import asyncio
import json
import logging
from contextlib import asynccontextmanager
from typing import Dict, Any, List, Optional, AsyncGenerator
from datetime import datetime
import uuid


from fastapi.middleware.cors import CORSMiddleware
from fastapi.middleware.gzip import GZipMiddleware
import uvicorn



from fastapi_app.agent import rag_agent, AgentDependencies
from fastapi_app.db_utils import (
    initialize_database,
    close_database,
    create_session,
    get_session,
    add_message,
    get_session_messages,
    test_connection,

)
from fastapi_app.graph_utils import initialize_graph, close_graph, test_graph_connection
from fastapi_app.models import (
    ChatRequest,
    ChatResponse,
    SearchRequest,
    SearchResponse,
    DocumentListRequest,
    DocumentListResponse,
    StreamDelta,
    ErrorResponse,
    HealthStatus,
    ToolCall,
    Session,
)
from fastapi_app.tools import (
    vector_search_tool,
    graph_search_tool,
    hybrid_search_tool,
    list_documents_tool,
    VectorSearchInput,
    GraphSearchInput,
    HybridSearchInput,
    DocumentListInput,
)

from slowapi import Limiter
from slowapi.util import get_remote_address
from slowapi.errors import RateLimitExceeded
from slowapi.middleware import SlowAPIMiddleware

# --- OpenTelemetry Instrumentation ---
from opentelemetry import trace
from opentelemetry.sdk.trace import TracerProvider
from opentelemetry.sdk.trace.export import BatchSpanProcessor
from opentelemetry.exporter.otlp.proto.grpc.trace_exporter import OTLPSpanExporter
from opentelemetry.instrumentation.fastapi import FastAPIInstrumentor
from opentelemetry.instrumentation.httpx import HTTPXClientInstrumentor
from opentelemetry.instrumentation.asyncpg import AsyncPGInstrumentor

# Setup OpenTelemetry
trace.set_tracer_provider(TracerProvider())
tracer = trace.get_tracer(__name__)

# Configure the OTLP exporter to send traces to the collector
otlp_exporter = OTLPSpanExporter(endpoint="otel-collector:4317", insecure=True)
trace.get_tracer_provider().add_span_processor(BatchSpanProcessor(otlp_exporter))

# Instrument libraries
AsyncPGInstrumentor().instrument()
HTTPXClientInstrumentor().instrument()

# --- Langfuse Instrumentation ---
from langfuse import Langfuse


langfuse = Langfuse()
# --- End Langfuse ---

# --- End OpenTelemetry ---

<<<<<<< HEAD
# Load environment variables
load_dotenv()

logger = logging.getLogger(__name__)


def rate_limit_key(request: Request) -> str:
    """
    Return the rate-limit key for the incoming request.
    
    Prefer the "X-User-ID" header value when present; otherwise fall back to the client's IP
    (as returned by get_remote_address). The returned string is used as the per-request limiter key.
    """
    return request.headers.get("X-User-ID") or get_remote_address(request)

=======
# Set debug level for our module during development
if APP_ENV == "development":
    logger.setLevel(logging.DEBUG)
>>>>>>> 713bae00





async def auth_dependency(
    credentials: HTTPAuthorizationCredentials = Depends(security),
):
    """Simple bearer token authentication dependency."""
    token = credentials.credentials
    if not await verify_auth_token(token):
        raise HTTPException(status_code=401, detail="Invalid or missing authentication")
    return token


@asynccontextmanager
async def lifespan(app: FastAPI) -> AsyncGenerator[None, None]:
    """Lifespan context manager for FastAPI app."""
    # Startup
    logger.info("Starting up agentic RAG API...")

    try:
        # Initialize database connections
        await initialize_database()
        logger.info("Database initialized")

        # Initialize graph database
        await initialize_graph()
        logger.info("Graph database initialized")

        # Test connections
        db_ok = await test_connection()
        graph_ok = await test_graph_connection()

        if not db_ok:
            logger.error("Database connection failed")
        if not graph_ok:
            logger.error("Graph database connection failed")

        logger.info("Agentic RAG API startup complete")

    except Exception as e:
        logger.error(f"Startup failed: {e}")
        raise

    yield

    # Shutdown
    logger.info("Shutting down agentic RAG API...")

    try:
        await close_database()
        await close_graph()
        logger.info("Connections closed")
    except Exception as e:
        logger.error(f"Shutdown error: {e}")


# Create FastAPI app
app = FastAPI(
    title="Agentic RAG with Knowledge Graph",
    description="AI agent combining vector search and knowledge graph for tech company analysis",
    version="0.1.0",
    lifespan=lifespan,
)

# Attach rate limiter
app.state.limiter = limiter
app.add_middleware(SlowAPIMiddleware)

# Instrument FastAPI app after creation
FastAPIInstrumentor.instrument_app(app)

# Add middleware with flexible CORS
app.add_middleware(
    CORSMiddleware,
    allow_origins=ALLOWED_ORIGINS,
    allow_credentials=True,
    allow_methods=["*"],
    allow_headers=["*"],
)

app.add_middleware(GZipMiddleware, minimum_size=1000)


@app.exception_handler(RateLimitExceeded)
async def rate_limit_handler(request: Request, exc: RateLimitExceeded):
    """
    Return a 429 JSONResponse when a rate limit is exceeded.
    
    Logs a warning (including the rate-limit key) and returns a JSON body with keys:
    - error: short message,
    - error_type: "RateLimitExceeded",
    - request_id: a new UUID for tracing.
    
    Parameters:
        request: FastAPI Request object for the current request (used to compute the rate-limit key).
        exc: The RateLimitExceeded exception instance (not inspected by this handler).
    
    Returns:
        fastapi.responses.JSONResponse with status code 429 and the JSON body described above.
    """
    logger.warning(f"Rate limit exceeded: {rate_limit_key(request)}")
    return JSONResponse(
        status_code=429,
        content={
            "error": "Rate limit exceeded",
            "error_type": "RateLimitExceeded",
            "request_id": str(uuid.uuid4()),
        },
    )


# Helper functions for agent execution
async def get_or_create_session(request: ChatRequest) -> str:
    """
    Retrieve an existing session ID from the provided ChatRequest or create a new session.
    
    If request.session_id is present and corresponds to an existing session, that ID is returned.
    Otherwise a new session is created using request.user_id and request.metadata and the new session_id is returned.
    
    Parameters:
        request (ChatRequest): Incoming chat request; uses `session_id` to look up an existing session,
            and `user_id`/`metadata` when creating a new session.
    
    Returns:
        str: The existing or newly created session ID.
    """
    if request.session_id:
        session = await get_session(request.session_id)
        if session:
            return request.session_id

    # Create new session
    return await create_session(user_id=request.user_id, metadata=request.metadata)


async def get_conversation_context(
    session_id: str, max_messages: int = 10
) -> List[Dict[str, str]]:
    """
    Get recent conversation context.

    Args:
        session_id: Session ID
        max_messages: Maximum number of messages to retrieve

    Returns:
        List of messages
    """
    messages = await get_session_messages(session_id, limit=max_messages)

    return [{"role": msg["role"], "content": msg["content"]} for msg in messages]


# Authentication dependency
async def auth_dependency(authorization: Optional[str] = Header(None)) -> str:
    """Simple bearer token authentication."""
    if not authorization or not authorization.lower().startswith("bearer "):
        raise HTTPException(status_code=status.HTTP_401_UNAUTHORIZED, detail="Invalid or missing token")
    token = authorization[7:]  # Extract everything after 'Bearer ' (case-insensitive)
    if not await verify_token(token.strip()):
        raise HTTPException(status_code=status.HTTP_401_UNAUTHORIZED, detail="Invalid token")
    return token.strip()


def extract_tool_calls(result: Any) -> List[ToolCall]:
    """
    Extract tool calls from a Pydantic AI result.

    Args:
        result: Result object returned from the agent

    Returns:
        List of ``ToolCall`` objects parsed from the result
    """
    tools_used = []

    try:
        # Get all messages from the result
        messages = result.all_messages()

        for message in messages:
            if hasattr(message, "parts"):
                for part in message.parts:
                    # Check if this is a tool call part
                    if part.__class__.__name__ == "ToolCallPart":
                        try:
                            # Debug logging to understand structure
                            logger.debug(f"ToolCallPart attributes: {dir(part)}")
                            logger.debug(
                                f"ToolCallPart content: tool_name={getattr(part, 'tool_name', None)}"
                            )

                            # Extract tool information safely
                            tool_name = (
                                str(part.tool_name)
                                if hasattr(part, "tool_name")
                                else "unknown"
                            )

                            # Get args - the args field is a JSON string in Pydantic AI
                            tool_args = {}
                            if hasattr(part, "args") and part.args is not None:
                                if isinstance(part.args, str):
                                    # Args is a JSON string, parse it
                                    try:
                                        import json

                                        tool_args = json.loads(part.args)
                                        logger.debug(
                                            f"Parsed args from JSON string: {tool_args}"
                                        )
                                    except json.JSONDecodeError as e:
                                        logger.debug(f"Failed to parse args JSON: {e}")
                                        tool_args = {}
                                elif isinstance(part.args, dict):
                                    tool_args = part.args
                                    logger.debug(f"Args already a dict: {tool_args}")

                            # Alternative: use args_as_dict method if available
                            if hasattr(part, "args_as_dict"):
                                try:
                                    tool_args = part.args_as_dict()
                                    logger.debug(
                                        f"Got args from args_as_dict(): {tool_args}"
                                    )
                                except:
                                    pass

                            # Get tool call ID
                            tool_call_id = None
                            if hasattr(part, "tool_call_id"):
                                tool_call_id = (
                                    str(part.tool_call_id)
                                    if part.tool_call_id
                                    else None
                                )

                            # Create ToolCall with explicit field mapping
                            tool_call_data = {
                                "tool_name": tool_name,
                                "args": tool_args,
                                "tool_call_id": tool_call_id,
                            }
                            logger.debug(
                                f"Creating ToolCall with data: {tool_call_data}"
                            )
                            tools_used.append(ToolCall(**tool_call_data))
                        except Exception as e:
                            logger.debug(f"Failed to parse tool call part: {e}")
                            continue
    except Exception as e:
        logger.warning(f"Failed to extract tool calls: {e}")

    return tools_used


async def save_conversation_turn(
    session_id: str,
    user_message: str,
    assistant_message: str,
    metadata: Optional[Dict[str, Any]] = None,
):
    """
    Save a conversation turn to the database.

    Args:
        session_id: Session ID
        user_message: User's message
        assistant_message: Assistant's response
        metadata: Optional metadata
    """
    # Save user message
    await add_message(
        session_id=session_id,
        role="user",
        content=user_message,
        metadata=metadata or {},
    )

    # Save assistant message
    await add_message(
        session_id=session_id,
        role="assistant",
        content=assistant_message,
        metadata=metadata or {},
    )


async def execute_agent(
    message: str,
    session_id: str,
    user_id: Optional[str] = None,
    save_conversation: bool = True,
) -> tuple[str, List[ToolCall]]:
    """
    Execute the agent with a message.

    Args:
        message: User message
        session_id: Session ID
        user_id: Optional user ID
        save_conversation: Whether to save the conversation

    Returns:
        Tuple of (agent response, tools used)
    """
    try:
        # Create dependencies
        deps = AgentDependencies(session_id=session_id, user_id=user_id)

        # Get conversation context
        context = await get_conversation_context(session_id)

        # Build prompt with context
        full_prompt = message
        if context:
            context_str = "\n".join(
                [
                    f"{msg['role']}: {msg['content']}"
                    for msg in context[-6:]  # Last 3 turns
                ]
            )
            full_prompt = (
                f"Previous conversation:\n{context_str}\n\nCurrent question: {message}"
            )

        # Run the agent
        result = await rag_agent.run(full_prompt, deps=deps)

        response = result.data
        tools_used = extract_tool_calls(result)

        # Save conversation if requested
        if save_conversation:
            await save_conversation_turn(
                session_id=session_id,
                user_message=message,
                assistant_message=response,
                metadata={"user_id": user_id, "tool_calls": len(tools_used)},
            )

        return response, tools_used

    except Exception as e:
        logger.error(f"Agent execution failed: {e}")
        error_response = (
            f"I encountered an error while processing your request: {str(e)}"
        )

        if save_conversation:
            await save_conversation_turn(
                session_id=session_id,
                user_message=message,
                assistant_message=error_response,
                metadata={"error": str(e)},
            )

        return error_response, []


# API Endpoints
@app.get("/health", response_model=HealthStatus)
async def health_check():
    """Health check endpoint."""
    try:
        # Test database connections
        db_status = await test_connection()
        graph_status = await test_graph_connection()

        # Determine overall status
        if db_status and graph_status:
            status = "healthy"
        elif db_status or graph_status:
            status = "degraded"
        else:
            status = "unhealthy"

        return HealthStatus(
            status=status,
            database=db_status,
            graph_database=graph_status,
            llm_connection=True,  # Assume OK if we can respond
            version="0.1.0",
            timestamp=datetime.now(),
        )

    except Exception as e:
        logger.error(f"Health check failed: {e}")
        raise HTTPException(status_code=500, detail="Health check failed")


@app.post("/chat", response_model=ChatResponse)
<<<<<<< HEAD
@limiter.limit("5/minute")
async def chat(request: Request, chat_request: ChatRequest):
    """
    Handle a single non-streaming chat interaction and return the assistant's response.
    
    Processes the incoming ChatRequest (creating or reusing a session as needed), runs the RAG agent with the provided message and session context, and returns a ChatResponse containing the assistant message, session ID, tools used, and metadata.
    
    Parameters:
        chat_request (ChatRequest): Client payload containing at minimum `message`. May also include `session_id` (to continue a session), `user_id`, and `search_type`, which influence session selection and search behavior.
    
    Returns:
        ChatResponse: The assistant's reply, the session_id used, a list of tools invoked by the agent, and metadata (includes `search_type`).
    
    Raises:
        HTTPException: Raised with status 500 if processing the request fails.
    """
=======

    """Non-streaming chat endpoint."""
>>>>>>> 713bae00
    try:
        # Get or create session
        session_id = await get_or_create_session(chat_request)

        # Execute agent
        response, tools_used = await execute_agent(
            message=chat_request.message,
            session_id=session_id,
            user_id=chat_request.user_id,
        )

        return ChatResponse(
            message=response,
            session_id=session_id,
            tools_used=tools_used,
            metadata={"search_type": str(chat_request.search_type)},
        )

    except Exception as e:
        logger.error(f"Chat endpoint failed: {e}")
        raise HTTPException(status_code=500, detail=str(e))


@app.post("/chat/stream")
<<<<<<< HEAD
@limiter.limit("5/minute")
async def chat_stream(request: Request, chat_request: ChatRequest):
    """
    Stream a chat interaction as Server-Sent Events (SSE).
    
    Streams the agent's incremental text output for a single chat turn. Events emitted (as JSON in SSE `data:` lines):
    - type "session": initial event containing the session_id.
    - type "text": incremental text deltas produced by the model.
    - type "tools": (optional) list of tool calls extracted from the final agent result.
    - type "end": indicates the stream has finished.
    - type "error": error information if the stream fails.
    
    Side effects:
    - Ensures a session exists (creates one if needed).
    - Immediately persists the user's message before streaming.
    - Persists the final assistant message after streaming, including metadata about streaming and tool call count.
    - Extracts and includes tool-call details from the agent result when present.
    
    Parameters:
    - request: FastAPI Request object for the incoming HTTP connection (used for session/rate info).
    - chat_request: ChatRequest payload containing at least `message` and optional `user_id`; used to build the prompt and dependencies.
    
    Returns:
    - A StreamingResponse that emits SSE-formatted events with media type `text/event-stream`.
    
    Raises:
    - HTTPException (500) on unexpected failures prior to returning the streaming response.
    """
=======

    """Streaming chat endpoint using Server-Sent Events."""
>>>>>>> 713bae00
    try:
        # Get or create session
        session_id = await get_or_create_session(chat_request)

        async def generate_stream() -> AsyncGenerator[str, None]:
<<<<<<< HEAD
            """
            Stream server-sent events (SSE) for a chat interaction using the agent's async iterator.
            
            Yields newline-delimited SSE data blocks (strings) representing a sequence of events:
            - "session": initial event with the session_id.
            - "text": incremental model output chunks as they are produced.
            - "tools": final list of tool-call summaries used by the agent (if any).
            - "end": end-of-stream marker.
            - "error": emitted if an exception occurs during streaming.
            
            Side effects:
            - Immediately persists the user's message (role="user") before streaming.
            - Persists the assistant's final aggregated response (role="assistant") after streaming, including metadata about streaming and tool calls.
            
            The function obtains conversation context and constructs a combined prompt, drives the agent via rag_agent.iter, accumulates streamed text into the final response, and extracts tool-call information from the agent result to include in the emitted events.
            """
=======
            """Generate streaming response using agent.iter() pattern."""
            run = None
>>>>>>> 713bae00
            try:
                yield f"data: {json.dumps({'type': 'session', 'session_id': session_id})}\n\n"

                # Create dependencies
                deps = AgentDependencies(
                    session_id=session_id, user_id=chat_request.user_id
                )

                # Get conversation context
                context = await get_conversation_context(session_id)

                # Build input with context
                full_prompt = chat_request.message
                if context:
                    context_str = "\n".join(
                        [f"{msg['role']}: {msg['content']}" for msg in context[-6:]]
                    )


                # Save user message immediately
                await add_message(
                    session_id=session_id,
                    role="user",
                    content=chat_request.message,
                    metadata={"user_id": chat_request.user_id},
                )

                full_response = ""

                # Stream using agent.iter() pattern

                                async for event in request_stream:
                                    from pydantic_ai.messages import (
                                        PartStartEvent,
                                        PartDeltaEvent,
                                        TextPartDelta,
                                    )

                                    if (
                                        isinstance(event, PartStartEvent)
                                        and event.part.part_kind == "text"
                                    ):
                                        delta_content = event.part.content
                                        yield f"data: {json.dumps({'type': 'text', 'content': delta_content})}\n\n"
                                        full_response += delta_content

                                    elif (
                                        isinstance(event, PartDeltaEvent)
                                        and isinstance(event.delta, TextPartDelta)
                                    ):
                                        delta_content = event.delta.content_delta
                                        yield f"data: {json.dumps({'type': 'text', 'content': delta_content})}\n\n"
                                        full_response += delta_content

                if run is not None:
                    # Extract tools used from the final result
                    result = run.result
                    tools_used = extract_tool_calls(result)
                else:
                    tools_used = []

                # Send tools used information
                if tools_used:
                    tools_data = [
                        {
                            "tool_name": tool.tool_name,
                            "args": tool.args,
                            "tool_call_id": tool.tool_call_id,
                        }
                        for tool in tools_used
                    ]
                    yield f"data: {json.dumps({'type': 'tools', 'tools': tools_data})}\n\n"

                # Save assistant response
                await add_message(
                    session_id=session_id,
                    role="assistant",
                    content=full_response,
                    metadata={"streamed": True, "tool_calls": len(tools_used)},
                )

            except Exception as e:
                logger.error(f"Stream error: {e}")

                    except Exception as close_err:
                        logger.error(f"Error closing run: {close_err}")
                yield f"data: {json.dumps({'type': 'end'})}\n\n"

        return StreamingResponse(
            generate_stream(),
            media_type="text/plain",
            headers={
                "Cache-Control": "no-cache",
                "Connection": "keep-alive",
                "Content-Type": "text/event-stream",
            },
        )

    except Exception as e:
        logger.error(f"Streaming chat failed: {e}")
        raise HTTPException(status_code=500, detail=str(e))



    """Vector search endpoint."""
    try:
        input_data = VectorSearchInput(query=request.query, limit=request.limit)

        start_time = datetime.now()
        results = await vector_search_tool(input_data)
        end_time = datetime.now()

        query_time = (end_time - start_time).total_seconds() * 1000

        return SearchResponse(
            results=results,
            total_results=len(results),
            search_type="vector",
            query_time_ms=query_time,
        )

    except Exception as e:
        logger.error(f"Vector search failed: {e}")
        raise HTTPException(status_code=500, detail=str(e))

    """Knowledge graph search endpoint."""
    try:
        input_data = GraphSearchInput(query=request.query)

        start_time = datetime.now()
        results = await graph_search_tool(input_data)
        end_time = datetime.now()

        query_time = (end_time - start_time).total_seconds() * 1000

        return SearchResponse(
            graph_results=results,
            total_results=len(results),
            search_type="graph",
            query_time_ms=query_time,
        )

    except Exception as e:
        logger.error(f"Graph search failed: {e}")
        raise HTTPException(status_code=500, detail=str(e))



    """Hybrid search endpoint."""
    try:
        input_data = HybridSearchInput(query=request.query, limit=request.limit)

        start_time = datetime.now()
        results = await hybrid_search_tool(input_data)
        end_time = datetime.now()

        query_time = (end_time - start_time).total_seconds() * 1000

        return SearchResponse(
            results=results,
            total_results=len(results),
            search_type="hybrid",
            query_time_ms=query_time,
        )

    except Exception as e:
        logger.error(f"Hybrid search failed: {e}")
        raise HTTPException(status_code=500, detail=str(e))


@app.get("/documents", response_model=DocumentListResponse)
async def list_documents_endpoint(params: DocumentListRequest = Depends()):
    """List documents endpoint."""
    try:
        input_data = DocumentListInput(limit=params.limit, offset=params.offset)
        documents = await list_documents_tool(input_data)

        return DocumentListResponse(
            documents=documents,
            total=len(documents),
            limit=params.limit,
            offset=params.offset,
        )

    except Exception as e:
        logger.error(f"Document listing failed: {e}")
        raise HTTPException(status_code=500, detail=str(e))


@app.get("/sessions/{session_id}", response_model=Session)
async def get_session_info(session_id: str):
    """Get session information."""
    try:
        session = await get_session(session_id)
        if not session:
            raise HTTPException(status_code=404, detail="Session not found")

        return Session(**session)

    except HTTPException:
        raise
    except Exception as e:
        logger.error(f"Session retrieval failed: {e}")
        raise HTTPException(status_code=500, detail=str(e))


# Exception handlers
@app.exception_handler(Exception)
async def global_exception_handler(request: Request, exc: Exception):
    """Global exception handler."""
    logger.error(f"Unhandled exception: {exc}")
    request_id = str(uuid.uuid4())
    details = getattr(exc, "detail", None)
    if details is not None and not isinstance(details, dict):
        details = {"detail": details}

    error_response = ErrorResponse(
        error=str(exc),
        error_type=type(exc).__name__,
        details=details,
        request_id=request_id,
    )

    return JSONResponse(status_code=500, content=error_response.model_dump())


# Development server
if __name__ == "__main__":
    uvicorn.run(
        "agent.api:app",
        host=APP_HOST,
        port=APP_PORT,
        reload=APP_ENV == "development",
        log_level=LOG_LEVEL.lower(),
    )<|MERGE_RESOLUTION|>--- conflicted
+++ resolved
@@ -86,27 +86,7 @@
 
 # --- End OpenTelemetry ---
 
-<<<<<<< HEAD
-# Load environment variables
-load_dotenv()
-
-logger = logging.getLogger(__name__)
-
-
-def rate_limit_key(request: Request) -> str:
-    """
-    Return the rate-limit key for the incoming request.
-    
-    Prefer the "X-User-ID" header value when present; otherwise fall back to the client's IP
-    (as returned by get_remote_address). The returned string is used as the per-request limiter key.
-    """
-    return request.headers.get("X-User-ID") or get_remote_address(request)
-
-=======
-# Set debug level for our module during development
-if APP_ENV == "development":
-    logger.setLevel(logging.DEBUG)
->>>>>>> 713bae00
+
 
 
 
@@ -501,27 +481,7 @@
 
 
 @app.post("/chat", response_model=ChatResponse)
-<<<<<<< HEAD
-@limiter.limit("5/minute")
-async def chat(request: Request, chat_request: ChatRequest):
-    """
-    Handle a single non-streaming chat interaction and return the assistant's response.
-    
-    Processes the incoming ChatRequest (creating or reusing a session as needed), runs the RAG agent with the provided message and session context, and returns a ChatResponse containing the assistant message, session ID, tools used, and metadata.
-    
-    Parameters:
-        chat_request (ChatRequest): Client payload containing at minimum `message`. May also include `session_id` (to continue a session), `user_id`, and `search_type`, which influence session selection and search behavior.
-    
-    Returns:
-        ChatResponse: The assistant's reply, the session_id used, a list of tools invoked by the agent, and metadata (includes `search_type`).
-    
-    Raises:
-        HTTPException: Raised with status 500 if processing the request fails.
-    """
-=======
-
-    """Non-streaming chat endpoint."""
->>>>>>> 713bae00
+
     try:
         # Get or create session
         session_id = await get_or_create_session(chat_request)
@@ -546,65 +506,13 @@
 
 
 @app.post("/chat/stream")
-<<<<<<< HEAD
-@limiter.limit("5/minute")
-async def chat_stream(request: Request, chat_request: ChatRequest):
-    """
-    Stream a chat interaction as Server-Sent Events (SSE).
-    
-    Streams the agent's incremental text output for a single chat turn. Events emitted (as JSON in SSE `data:` lines):
-    - type "session": initial event containing the session_id.
-    - type "text": incremental text deltas produced by the model.
-    - type "tools": (optional) list of tool calls extracted from the final agent result.
-    - type "end": indicates the stream has finished.
-    - type "error": error information if the stream fails.
-    
-    Side effects:
-    - Ensures a session exists (creates one if needed).
-    - Immediately persists the user's message before streaming.
-    - Persists the final assistant message after streaming, including metadata about streaming and tool call count.
-    - Extracts and includes tool-call details from the agent result when present.
-    
-    Parameters:
-    - request: FastAPI Request object for the incoming HTTP connection (used for session/rate info).
-    - chat_request: ChatRequest payload containing at least `message` and optional `user_id`; used to build the prompt and dependencies.
-    
-    Returns:
-    - A StreamingResponse that emits SSE-formatted events with media type `text/event-stream`.
-    
-    Raises:
-    - HTTPException (500) on unexpected failures prior to returning the streaming response.
-    """
-=======
-
-    """Streaming chat endpoint using Server-Sent Events."""
->>>>>>> 713bae00
+
     try:
         # Get or create session
         session_id = await get_or_create_session(chat_request)
 
         async def generate_stream() -> AsyncGenerator[str, None]:
-<<<<<<< HEAD
-            """
-            Stream server-sent events (SSE) for a chat interaction using the agent's async iterator.
-            
-            Yields newline-delimited SSE data blocks (strings) representing a sequence of events:
-            - "session": initial event with the session_id.
-            - "text": incremental model output chunks as they are produced.
-            - "tools": final list of tool-call summaries used by the agent (if any).
-            - "end": end-of-stream marker.
-            - "error": emitted if an exception occurs during streaming.
-            
-            Side effects:
-            - Immediately persists the user's message (role="user") before streaming.
-            - Persists the assistant's final aggregated response (role="assistant") after streaming, including metadata about streaming and tool calls.
-            
-            The function obtains conversation context and constructs a combined prompt, drives the agent via rag_agent.iter, accumulates streamed text into the final response, and extracts tool-call information from the agent result to include in the emitted events.
-            """
-=======
-            """Generate streaming response using agent.iter() pattern."""
-            run = None
->>>>>>> 713bae00
+
             try:
                 yield f"data: {json.dumps({'type': 'session', 'session_id': session_id})}\n\n"
 
