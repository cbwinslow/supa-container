--- conflicted
+++ resolved
@@ -1,20 +1,11 @@
 """Flexible provider configuration for LLM and embedding models."""
-<<<<<<< HEAD
-=======
 
->>>>>>> f6ac092e
 
 from typing import Optional
 from pydantic_ai.providers.openai import OpenAIProvider
 from pydantic_ai.models.openai import OpenAIModel
 import openai
 
-<<<<<<< HEAD
-from settings import settings
-=======
-
-
->>>>>>> f6ac092e
 
 
 def get_llm_model(model_choice: Optional[str] = None) -> OpenAIModel:
@@ -27,14 +18,7 @@
     Returns:
         Configured OpenAI-compatible model
     """
-<<<<<<< HEAD
-    llm_choice = model_choice or settings.llm_choice
-    base_url = settings.llm_base_url
-    api_key = settings.llm_api_key
-    
-=======
 
->>>>>>> f6ac092e
     provider = OpenAIProvider(base_url=base_url, api_key=api_key)
     return OpenAIModel(llm_choice, provider=provider)
 
@@ -46,24 +30,7 @@
     Returns:
         Configured OpenAI-compatible client for embeddings
     """
-<<<<<<< HEAD
-    import logging
 
-    base_url = settings.embedding_base_url
-    if not settings.embedding_api_key:
-        logging.warning(
-            "EMBEDDING_API_KEY is not set. Falling back to LLM_API_KEY. "
-            "This may mask configuration errors. Please set EMBEDDING_API_KEY explicitly if possible."
-        )
-    api_key = settings.embedding_api_key or settings.llm_api_key
-
-    return openai.AsyncOpenAI(
-        base_url=base_url,
-        api_key=api_key
-    )
-=======
-
->>>>>>> f6ac092e
 
 
 def get_embedding_model() -> str:
@@ -73,11 +40,7 @@
     Returns:
         Embedding model name
     """
-<<<<<<< HEAD
-    return settings.embedding_model
-=======
 
->>>>>>> f6ac092e
 
 
 def get_ingestion_model() -> OpenAIModel:
@@ -87,12 +50,7 @@
     Returns:
         Configured model for ingestion tasks
     """
-<<<<<<< HEAD
-    ingestion_choice = settings.ingestion_llm_choice
-    
-=======
 
->>>>>>> f6ac092e
     # If no specific ingestion model, use the main model
     if not ingestion_choice:
         return get_llm_model()
@@ -103,20 +61,12 @@
 # Provider information functions
 def get_llm_provider() -> str:
     """Get the LLM provider name."""
-<<<<<<< HEAD
-    return settings.llm_provider
-=======
 
->>>>>>> f6ac092e
 
 
 def get_embedding_provider() -> str:
     """Get the embedding provider name."""
-<<<<<<< HEAD
-    return settings.embedding_provider
-=======
 
->>>>>>> f6ac092e
 
 
 def validate_configuration() -> bool:
@@ -126,23 +76,7 @@
     Returns:
 
     """
-<<<<<<< HEAD
-    required_vars = {
-        'LLM_API_KEY': settings.llm_api_key,
-        'LLM_CHOICE': settings.llm_choice,
-        'EMBEDDING_API_KEY': settings.embedding_api_key or settings.llm_api_key,
-        'EMBEDDING_MODEL': settings.embedding_model,
-    }
 
-    missing_vars = [name for name, value in required_vars.items() if not value]
-    
-    if missing_vars:
-        print(f"Missing required environment variables: {', '.join(missing_vars)}")
-        return False
-    
-    return True
-=======
->>>>>>> f6ac092e
 
 
 
@@ -157,15 +91,5 @@
     """
     return {
         "llm_provider": get_llm_provider(),
-<<<<<<< HEAD
-        "llm_model": settings.llm_choice,
-        "llm_base_url": settings.llm_base_url,
-        "embedding_provider": get_embedding_provider(),
-        "embedding_model": get_embedding_model(),
-        "embedding_base_url": settings.embedding_base_url,
-        "ingestion_model": settings.ingestion_llm_choice or 'same as main',
-=======
 
-
->>>>>>> f6ac092e
     }