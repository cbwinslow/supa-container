--- conflicted
+++ resolved
@@ -9,11 +9,7 @@
 
 import asyncpg
 from asyncpg.pool import Pool
-<<<<<<< HEAD
-from settings import settings
-=======
-
->>>>>>> f6ac092e
+
 
 logger = get_logger(__name__)
 
