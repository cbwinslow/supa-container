"""
Main Pydantic AI agent for agentic RAG with knowledge graph.
"""

import os
from typing import Dict, Any, List, Optional
from dataclasses import dataclass

from pydantic_ai import Agent, RunContext
<<<<<<< HEAD
=======
from dotenv import load_dotenv
from logging_config import get_logger
>>>>>>> 14e3f9d4

from fastapi_app.prompts import SYSTEM_PROMPT
from fastapi_app.providers import get_llm_model
from fastapi_app.tools import (
    vector_search_tool,
    graph_search_tool,
    hybrid_search_tool,
    get_document_tool,
    list_documents_tool,
    get_entity_relationships_tool,
    get_entity_timeline_tool,
    VectorSearchInput,
    GraphSearchInput,
    HybridSearchInput,
    DocumentInput,
    DocumentListInput,
    EntityRelationshipInput,
    EntityTimelineInput
)

<<<<<<< HEAD
logger = logging.getLogger(__name__)
=======
# Load environment variables
load_dotenv()

logger = get_logger(__name__)
>>>>>>> 14e3f9d4


@dataclass
class AgentDependencies:
    """Dependencies for the agent."""
    session_id: str
    user_id: Optional[str] = None
    search_preferences: Dict[str, Any] = None
    
    def __post_init__(self):
        if self.search_preferences is None:
            self.search_preferences = {
                "use_vector": True,
                "use_graph": True,
                "default_limit": 10
            }


# Initialize the agent with flexible model configuration
rag_agent = Agent(
    get_llm_model(),
    deps_type=AgentDependencies,
    system_prompt=SYSTEM_PROMPT
)


# Register tools with proper docstrings (no description parameter)
@rag_agent.tool
async def vector_search(
    ctx: RunContext[AgentDependencies],
    query: str,
    limit: int = 10
) -> List[Dict[str, Any]]:
    """
    Search for relevant information using semantic similarity.
    
    This tool performs vector similarity search across document chunks
    to find semantically related content. Returns the most relevant results
    regardless of similarity score.
    
    Args:
        query: Search query to find similar content
        limit: Maximum number of results to return (1-50)
    
    Returns:
        List of matching chunks ordered by similarity (best first)
    """
    input_data = VectorSearchInput(
        query=query,
        limit=limit
    )
    
    results = await vector_search_tool(input_data)
    
    # Convert results to dict for agent
    return [
        {
            "content": r.content,
            "score": r.score,
            "document_title": r.document_title,
            "document_source": r.document_source,
            "chunk_id": r.chunk_id
        }
        for r in results
    ]


@rag_agent.tool
async def graph_search(
    ctx: RunContext[AgentDependencies],
    query: str
) -> List[Dict[str, Any]]:
    """
    Search the knowledge graph for facts and relationships.
    
    This tool queries the knowledge graph to find specific facts, relationships 
    between entities, and temporal information. Best for finding specific facts,
    relationships between companies/people/technologies, and time-based information.
    
    Args:
        query: Search query to find facts and relationships
    
    Returns:
        List of facts with associated episodes and temporal data
    """
    input_data = GraphSearchInput(query=query)
    
    results = await graph_search_tool(input_data)
    
    # Convert results to dict for agent
    return [
        {
            "fact": r.fact,
            "uuid": r.uuid,
            "valid_at": r.valid_at,
            "invalid_at": r.invalid_at,
            "source_node_uuid": r.source_node_uuid
        }
        for r in results
    ]


@rag_agent.tool
async def hybrid_search(
    ctx: RunContext[AgentDependencies],
    query: str,
    limit: int = 10,
    text_weight: float = 0.3
) -> List[Dict[str, Any]]:
    """
    Perform both vector and keyword search for comprehensive results.
    
    This tool combines semantic similarity search with keyword matching
    for the best coverage. It ranks results using both vector similarity
    and text matching scores. Best for combining semantic and exact matching.
    
    Args:
        query: Search query for hybrid search
        limit: Maximum number of results to return (1-50)
        text_weight: Weight for text similarity vs vector similarity (0.0-1.0)
    
    Returns:
        List of chunks ranked by combined relevance score
    """
    input_data = HybridSearchInput(
        query=query,
        limit=limit,
        text_weight=text_weight
    )
    
    results = await hybrid_search_tool(input_data)
    
    # Convert results to dict for agent
    return [
        {
            "content": r.content,
            "score": r.score,
            "document_title": r.document_title,
            "document_source": r.document_source,
            "chunk_id": r.chunk_id
        }
        for r in results
    ]


@rag_agent.tool
async def get_document(
    ctx: RunContext[AgentDependencies],
    document_id: str
) -> Optional[Dict[str, Any]]:
    """
    Retrieve the complete content of a specific document.
    
    This tool fetches the full document content along with all its chunks
    and metadata. Best for getting comprehensive information from a specific
    source when you need the complete context.
    
    Args:
        document_id: UUID of the document to retrieve
    
    Returns:
        Complete document data with content and metadata, or None if not found
    """
    input_data = DocumentInput(document_id=document_id)
    
    document = await get_document_tool(input_data)
    
    if document:
        # Format for agent consumption
        return {
            "id": document["id"],
            "title": document["title"],
            "source": document["source"],
            "content": document["content"],
            "chunk_count": len(document.get("chunks", [])),
            "created_at": document["created_at"]
        }
    
    return None


@rag_agent.tool
async def list_documents(
    ctx: RunContext[AgentDependencies],
    limit: int = 20,
    offset: int = 0
) -> List[Dict[str, Any]]:
    """
    List available documents with their metadata.
    
    This tool provides an overview of all documents in the knowledge base,
    including titles, sources, and chunk counts. Best for understanding
    what information sources are available.
    
    Args:
        limit: Maximum number of documents to return (1-100)
        offset: Number of documents to skip for pagination
    
    Returns:
        List of documents with metadata and chunk counts
    """
    input_data = DocumentListInput(limit=limit, offset=offset)
    
    documents = await list_documents_tool(input_data)
    
    # Convert to dict for agent
    return [
        {
            "id": d.id,
            "title": d.title,
            "source": d.source,
            "chunk_count": d.chunk_count,
            "created_at": d.created_at.isoformat()
        }
        for d in documents
    ]


@rag_agent.tool
async def get_entity_relationships(
    ctx: RunContext[AgentDependencies],
    entity_name: str,
    depth: int = 2
) -> Dict[str, Any]:
    """
    Get all relationships for a specific entity in the knowledge graph.
    
    This tool explores the knowledge graph to find how a specific entity
    (company, person, technology) relates to other entities. Best for
    understanding how companies or technologies relate to each other.
    
    Args:
        entity_name: Name of the entity to explore (e.g., "Google", "OpenAI")
        depth: Maximum traversal depth for relationships (1-5)
    
    Returns:
        Entity relationships and connected entities with relationship types
    """
    input_data = EntityRelationshipInput(
        entity_name=entity_name,
        depth=depth
    )
    
    return await get_entity_relationships_tool(input_data)


@rag_agent.tool
async def get_entity_timeline(
    ctx: RunContext[AgentDependencies],
    entity_name: str,
    start_date: Optional[str] = None,
    end_date: Optional[str] = None
) -> List[Dict[str, Any]]:
    """
    Get the timeline of facts for a specific entity.
    
    This tool retrieves chronological information about an entity,
    showing how information has evolved over time. Best for understanding
    how information about an entity has developed or changed.
    
    Args:
        entity_name: Name of the entity (e.g., "Microsoft", "AI")
        start_date: Start date in ISO format (YYYY-MM-DD), optional
        end_date: End date in ISO format (YYYY-MM-DD), optional
    
    Returns:
        Chronological list of facts about the entity with timestamps
    """
    input_data = EntityTimelineInput(
        entity_name=entity_name,
        start_date=start_date,
        end_date=end_date
    )
    
    return await get_entity_timeline_tool(input_data)<|MERGE_RESOLUTION|>--- conflicted
+++ resolved
@@ -7,11 +7,7 @@
 from dataclasses import dataclass
 
 from pydantic_ai import Agent, RunContext
-<<<<<<< HEAD
-=======
-from dotenv import load_dotenv
-from logging_config import get_logger
->>>>>>> 14e3f9d4
+
 
 from fastapi_app.prompts import SYSTEM_PROMPT
 from fastapi_app.providers import get_llm_model
@@ -32,14 +28,7 @@
     EntityTimelineInput
 )
 
-<<<<<<< HEAD
-logger = logging.getLogger(__name__)
-=======
-# Load environment variables
-load_dotenv()
-
-logger = get_logger(__name__)
->>>>>>> 14e3f9d4
+
 
 
 @dataclass
