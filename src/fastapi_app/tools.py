"""Tools for the Pydantic AI agent."""

<<<<<<< HEAD
import logging
=======
import os
>>>>>>> 14e3f9d4
from typing import List, Dict, Any, Optional
from datetime import datetime
import asyncio

from pydantic import BaseModel, Field
<<<<<<< HEAD
=======
from dotenv import load_dotenv
from logging_config import get_logger

>>>>>>> 14e3f9d4
from .db_utils import (
    vector_search,
    hybrid_search,
    get_document,
    list_documents,
    get_document_chunks
)
from .graph_utils import (
    search_knowledge_graph,
    get_entity_relationships,
    graph_client
)
from .models import ChunkResult, GraphSearchResult, DocumentMetadata
from .providers import get_embedding_client, get_embedding_model

<<<<<<< HEAD
logger = logging.getLogger(__name__)
=======
# Load environment variables
load_dotenv()

logger = get_logger(__name__)
>>>>>>> 14e3f9d4

# Initialize embedding client with flexible provider
embedding_client = get_embedding_client()
EMBEDDING_MODEL = get_embedding_model()


async def generate_embedding(text: str) -> List[float]:
    """
    Generate embedding for text using OpenAI.
    
    Args:
        text: Text to embed
    
    Returns:
        Embedding vector
    """
    try:
        response = await embedding_client.embeddings.create(
            model=EMBEDDING_MODEL,
            input=text
        )
        return response.data[0].embedding
    except Exception as e:
        logger.error(f"Failed to generate embedding: {e}")
        raise


# Tool Input Models
class VectorSearchInput(BaseModel):
    """Input for vector search tool."""
    query: str = Field(..., description="Search query")
    limit: int = Field(default=10, description="Maximum number of results")


class GraphSearchInput(BaseModel):
    """Input for graph search tool."""
    query: str = Field(..., description="Search query")


class HybridSearchInput(BaseModel):
    """Input for hybrid search tool."""
    query: str = Field(..., description="Search query")
    limit: int = Field(default=10, description="Maximum number of results")
    text_weight: float = Field(default=0.3, description="Weight for text similarity (0-1)")


class DocumentInput(BaseModel):
    """Input for document retrieval."""
    document_id: str = Field(..., description="Document ID to retrieve")


class DocumentListInput(BaseModel):
    """Input for listing documents."""
    limit: int = Field(default=20, description="Maximum number of documents")
    offset: int = Field(default=0, description="Number of documents to skip")


class EntityRelationshipInput(BaseModel):
    """Input for entity relationship query."""
    entity_name: str = Field(..., description="Name of the entity")
    depth: int = Field(default=2, description="Maximum traversal depth")


class EntityTimelineInput(BaseModel):
    """Input for entity timeline query."""
    entity_name: str = Field(..., description="Name of the entity")
    start_date: Optional[str] = Field(None, description="Start date (ISO format)")
    end_date: Optional[str] = Field(None, description="End date (ISO format)")


# Tool Implementation Functions
async def vector_search_tool(input_data: VectorSearchInput) -> List[ChunkResult]:
    """
    Perform vector similarity search.
    
    Args:
        input_data: Search parameters
    
    Returns:
        List of matching chunks
    """
    try:
        # Generate embedding for the query
        embedding = await generate_embedding(input_data.query)
        
        # Perform vector search
        results = await vector_search(
            embedding=embedding,
            limit=input_data.limit
        )

        # Convert to ChunkResult models
        return [
            ChunkResult(
                chunk_id=str(r["chunk_id"]),
                document_id=str(r["document_id"]),
                content=r["content"],
                score=r["similarity"],
                metadata=r["metadata"],
                document_title=r["document_title"],
                document_source=r["document_source"]
            )
            for r in results
        ]
        
    except Exception as e:
        logger.error(f"Vector search failed: {e}")
        return []


async def graph_search_tool(input_data: GraphSearchInput) -> List[GraphSearchResult]:
    """
    Search the knowledge graph.
    
    Args:
        input_data: Search parameters
    
    Returns:
        List of graph search results
    """
    try:
        results = await search_knowledge_graph(
            query=input_data.query
        )
        
        # Convert to GraphSearchResult models
        return [
            GraphSearchResult(
                fact=r["fact"],
                uuid=r["uuid"],
                valid_at=r.get("valid_at"),
                invalid_at=r.get("invalid_at"),
                source_node_uuid=r.get("source_node_uuid")
            )
            for r in results
        ]
        
    except Exception as e:
        logger.error(f"Graph search failed: {e}")
        return []


async def hybrid_search_tool(input_data: HybridSearchInput) -> List[ChunkResult]:
    """
    Perform hybrid search (vector + keyword).
    
    Args:
        input_data: Search parameters
    
    Returns:
        List of matching chunks
    """
    try:
        # Generate embedding for the query
        embedding = await generate_embedding(input_data.query)
        
        # Perform hybrid search
        results = await hybrid_search(
            embedding=embedding,
            query_text=input_data.query,
            limit=input_data.limit,
            text_weight=input_data.text_weight
        )
        
        # Convert to ChunkResult models
        return [
            ChunkResult(
                chunk_id=str(r["chunk_id"]),
                document_id=str(r["document_id"]),
                content=r["content"],
                score=r["combined_score"],
                metadata=r["metadata"],
                document_title=r["document_title"],
                document_source=r["document_source"]
            )
            for r in results
        ]
        
    except Exception as e:
        logger.error(f"Hybrid search failed: {e}")
        return []


async def get_document_tool(input_data: DocumentInput) -> Optional[Dict[str, Any]]:
    """
    Retrieve a complete document.
    
    Args:
        input_data: Document retrieval parameters
    
    Returns:
        Document data or None
    """
    try:
        document = await get_document(input_data.document_id)
        
        if document:
            # Also get all chunks for the document
            chunks = await get_document_chunks(input_data.document_id)
            document["chunks"] = chunks
        
        return document
        
    except Exception as e:
        logger.error(f"Document retrieval failed: {e}")
        return None


async def list_documents_tool(input_data: DocumentListInput) -> List[DocumentMetadata]:
    """
    List available documents.
    
    Args:
        input_data: Listing parameters
    
    Returns:
        List of document metadata
    """
    try:
        documents = await list_documents(
            limit=input_data.limit,
            offset=input_data.offset
        )
        
        # Convert to DocumentMetadata models
        return [
            DocumentMetadata(
                id=d["id"],
                title=d["title"],
                source=d["source"],
                metadata=d["metadata"],
                created_at=datetime.fromisoformat(d["created_at"]),
                updated_at=datetime.fromisoformat(d["updated_at"]),
                chunk_count=d.get("chunk_count")
            )
            for d in documents
        ]
        
    except Exception as e:
        logger.error(f"Document listing failed: {e}")
        return []


async def get_entity_relationships_tool(input_data: EntityRelationshipInput) -> Dict[str, Any]:
    """
    Get relationships for an entity.
    
    Args:
        input_data: Entity relationship parameters
    
    Returns:
        Entity relationships
    """
    try:
        return await get_entity_relationships(
            entity=input_data.entity_name,
            depth=input_data.depth
        )
        
    except Exception as e:
        logger.error(f"Entity relationship query failed: {e}")
        return {
            "central_entity": input_data.entity_name,
            "related_entities": [],
            "relationships": [],
            "depth": input_data.depth,
            "error": str(e)
        }


async def get_entity_timeline_tool(input_data: EntityTimelineInput) -> List[Dict[str, Any]]:
    """
    Get timeline of facts for an entity.
    
    Args:
        input_data: Timeline query parameters
    
    Returns:
        Timeline of facts
    """
    try:
        # Parse dates if provided
        start_date = None
        end_date = None
        
        if input_data.start_date:
            start_date = datetime.fromisoformat(input_data.start_date)
        if input_data.end_date:
            end_date = datetime.fromisoformat(input_data.end_date)
        
        # Get timeline from graph
        timeline = await graph_client.get_entity_timeline(
            entity_name=input_data.entity_name,
            start_date=start_date,
            end_date=end_date
        )
        
        return timeline
        
    except Exception as e:
        logger.error(f"Entity timeline query failed: {e}")
        return []


# Combined search function for agent use
async def perform_comprehensive_search(
    query: str,
    use_vector: bool = True,
    use_graph: bool = True,
    limit: int = 10
) -> Dict[str, Any]:
    """
    Perform a comprehensive search using multiple methods.
    
    Args:
        query: Search query
        use_vector: Whether to use vector search
        use_graph: Whether to use graph search
        limit: Maximum results per search type (only applies to vector search)
    
    Returns:
        Combined search results
    """
    results = {
        "query": query,
        "vector_results": [],
        "graph_results": [],
        "total_results": 0
    }
    
    tasks = []
    
    if use_vector:
        tasks.append(vector_search_tool(VectorSearchInput(query=query, limit=limit)))
    
    if use_graph:
        tasks.append(graph_search_tool(GraphSearchInput(query=query)))
    
    if tasks:
        search_results = await asyncio.gather(*tasks, return_exceptions=True)
        
        if use_vector and not isinstance(search_results[0], Exception):
            results["vector_results"] = search_results[0]
        
        if use_graph:
            graph_idx = 1 if use_vector else 0
            if not isinstance(search_results[graph_idx], Exception):
                results["graph_results"] = search_results[graph_idx]
    
    results["total_results"] = len(results["vector_results"]) + len(results["graph_results"])
    
    return results<|MERGE_RESOLUTION|>--- conflicted
+++ resolved
@@ -1,21 +1,12 @@
 """Tools for the Pydantic AI agent."""
 
-<<<<<<< HEAD
-import logging
-=======
-import os
->>>>>>> 14e3f9d4
+
 from typing import List, Dict, Any, Optional
 from datetime import datetime
 import asyncio
 
 from pydantic import BaseModel, Field
-<<<<<<< HEAD
-=======
-from dotenv import load_dotenv
-from logging_config import get_logger
-
->>>>>>> 14e3f9d4
+
 from .db_utils import (
     vector_search,
     hybrid_search,
@@ -31,14 +22,6 @@
 from .models import ChunkResult, GraphSearchResult, DocumentMetadata
 from .providers import get_embedding_client, get_embedding_model
 
-<<<<<<< HEAD
-logger = logging.getLogger(__name__)
-=======
-# Load environment variables
-load_dotenv()
-
-logger = get_logger(__name__)
->>>>>>> 14e3f9d4
 
 # Initialize embedding client with flexible provider
 embedding_client = get_embedding_client()
