"""Tools for the Pydantic AI agent."""
<<<<<<< HEAD

import logging
=======


>>>>>>> f6ac092e
from typing import List, Dict, Any, Optional
from datetime import datetime
import asyncio

from pydantic import BaseModel, Field
<<<<<<< HEAD
=======

>>>>>>> f6ac092e
from .db_utils import (
    vector_search,
    hybrid_search,
    get_document,
    list_documents,
    get_document_chunks
)
from .graph_utils import (
    search_knowledge_graph,
    get_entity_relationships,
    graph_client
)
from .models import ChunkResult, GraphSearchResult, DocumentMetadata
from .providers import get_embedding_client, get_embedding_model

<<<<<<< HEAD
logger = logging.getLogger(__name__)
=======
>>>>>>> f6ac092e

# Initialize embedding client with flexible provider
embedding_client = get_embedding_client()
EMBEDDING_MODEL = get_embedding_model()


async def generate_embedding(text: str) -> List[float]:
    """
    Generate embedding for text using OpenAI.
    
    Args:
        text: Text to embed
    
    Returns:
        Embedding vector
    """
    try:
        response = await embedding_client.embeddings.create(
            model=EMBEDDING_MODEL,
            input=text
        )
        return response.data[0].embedding
    except Exception as e:
        logger.error(f"Failed to generate embedding: {e}")
        raise


# Tool Input Models
class VectorSearchInput(BaseModel):
    """Input for vector search tool."""
    query: str = Field(..., description="Search query")
    limit: int = Field(default=10, description="Maximum number of results")


class GraphSearchInput(BaseModel):
    """Input for graph search tool."""
    query: str = Field(..., description="Search query")


class HybridSearchInput(BaseModel):
    """Input for hybrid search tool."""
    query: str = Field(..., description="Search query")
    limit: int = Field(default=10, description="Maximum number of results")
    text_weight: float = Field(default=0.3, description="Weight for text similarity (0-1)")


class DocumentInput(BaseModel):
    """Input for document retrieval."""
    document_id: str = Field(..., description="Document ID to retrieve")


class DocumentListInput(BaseModel):
    """Input for listing documents."""
    limit: int = Field(default=20, description="Maximum number of documents")
    offset: int = Field(default=0, description="Number of documents to skip")


class EntityRelationshipInput(BaseModel):
    """Input for entity relationship query."""
    entity_name: str = Field(..., description="Name of the entity")
    depth: int = Field(default=2, description="Maximum traversal depth")


class EntityTimelineInput(BaseModel):
    """Input for entity timeline query."""
    entity_name: str = Field(..., description="Name of the entity")
    start_date: Optional[str] = Field(None, description="Start date (ISO format)")
    end_date: Optional[str] = Field(None, description="End date (ISO format)")


# Tool Implementation Functions
async def vector_search_tool(input_data: VectorSearchInput) -> List[ChunkResult]:
    """
    Perform vector similarity search.
    
    Args:
        input_data: Search parameters
    
    Returns:
        List of matching chunks
    """
    try:
        # Generate embedding for the query
        embedding = await generate_embedding(input_data.query)
        
        # Perform vector search
        results = await vector_search(
            embedding=embedding,
            limit=input_data.limit
        )

        # Convert to ChunkResult models
        return [
            ChunkResult(
                chunk_id=str(r["chunk_id"]),
                document_id=str(r["document_id"]),
                content=r["content"],
                score=r["similarity"],
                metadata=r["metadata"],
                document_title=r["document_title"],
                document_source=r["document_source"]
            )
            for r in results
        ]
        
    except Exception as e:
        logger.error(f"Vector search failed: {e}")
        return []


async def graph_search_tool(input_data: GraphSearchInput) -> List[GraphSearchResult]:
    """
    Search the knowledge graph.
    
    Args:
        input_data: Search parameters
    
    Returns:
        List of graph search results
    """
    try:
        results = await search_knowledge_graph(
            query=input_data.query
        )
        
        # Convert to GraphSearchResult models
        return [
            GraphSearchResult(
                fact=r["fact"],
                uuid=r["uuid"],
                valid_at=r.get("valid_at"),
                invalid_at=r.get("invalid_at"),
                source_node_uuid=r.get("source_node_uuid")
            )
            for r in results
        ]
        
    except Exception as e:
        logger.error(f"Graph search failed: {e}")
        return []


async def hybrid_search_tool(input_data: HybridSearchInput) -> List[ChunkResult]:
    """
    Perform hybrid search (vector + keyword).
    
    Args:
        input_data: Search parameters
    
    Returns:
        List of matching chunks
    """
    try:
        # Generate embedding for the query
        embedding = await generate_embedding(input_data.query)
        
        # Perform hybrid search
        results = await hybrid_search(
            embedding=embedding,
            query_text=input_data.query,
            limit=input_data.limit,
            text_weight=input_data.text_weight
        )
        
        # Convert to ChunkResult models
        return [
            ChunkResult(
                chunk_id=str(r["chunk_id"]),
                document_id=str(r["document_id"]),
                content=r["content"],
                score=r["combined_score"],
                metadata=r["metadata"],
                document_title=r["document_title"],
                document_source=r["document_source"]
            )
            for r in results
        ]
        
    except Exception as e:
        logger.error(f"Hybrid search failed: {e}")
        return []


async def get_document_tool(input_data: DocumentInput) -> Optional[Dict[str, Any]]:
    """
    Retrieve a complete document.
    
    Args:
        input_data: Document retrieval parameters
    
    Returns:
        Document data or None
    """
    try:
        document = await get_document(input_data.document_id)
        
        if document:
            # Also get all chunks for the document
            chunks = await get_document_chunks(input_data.document_id)
            document["chunks"] = chunks
        
        return document
        
    except Exception as e:
        logger.error(f"Document retrieval failed: {e}")
        return None


async def list_documents_tool(input_data: DocumentListInput) -> List[DocumentMetadata]:
    """
    List available documents.
    
    Args:
        input_data: Listing parameters
    
    Returns:
        List of document metadata
    """
    try:
        documents = await list_documents(
            limit=input_data.limit,
            offset=input_data.offset
        )
        
        # Convert to DocumentMetadata models
        return [
            DocumentMetadata(
                id=d["id"],
                title=d["title"],
                source=d["source"],
                metadata=d["metadata"],
                created_at=datetime.fromisoformat(d["created_at"]),
                updated_at=datetime.fromisoformat(d["updated_at"]),
                chunk_count=d.get("chunk_count")
            )
            for d in documents
        ]
        
    except Exception as e:
        logger.error(f"Document listing failed: {e}")
        return []


async def get_entity_relationships_tool(input_data: EntityRelationshipInput) -> Dict[str, Any]:
    """
    Get relationships for an entity.
    
    Args:
        input_data: Entity relationship parameters
    
    Returns:
        Entity relationships
    """
    try:
        return await get_entity_relationships(
            entity=input_data.entity_name,
            depth=input_data.depth
        )
        
    except Exception as e:
        logger.error(f"Entity relationship query failed: {e}")
        return {
            "central_entity": input_data.entity_name,
            "related_entities": [],
            "relationships": [],
            "depth": input_data.depth,
            "error": str(e)
        }


async def get_entity_timeline_tool(input_data: EntityTimelineInput) -> List[Dict[str, Any]]:
    """
    Get timeline of facts for an entity.
    
    Args:
        input_data: Timeline query parameters
    
    Returns:
        Timeline of facts
    """
    try:
        # Parse dates if provided
        start_date = None
        end_date = None
        
        if input_data.start_date:
            start_date = datetime.fromisoformat(input_data.start_date)
        if input_data.end_date:
            end_date = datetime.fromisoformat(input_data.end_date)
        
        # Get timeline from graph
        timeline = await graph_client.get_entity_timeline(
            entity_name=input_data.entity_name,
            start_date=start_date,
            end_date=end_date
        )
        
        return timeline
        
    except Exception as e:
        logger.error(f"Entity timeline query failed: {e}")
        return []


# Combined search function for agent use
async def perform_comprehensive_search(
    query: str,
    use_vector: bool = True,
    use_graph: bool = True,
    limit: int = 10
) -> Dict[str, Any]:
    """
    Perform a comprehensive search using multiple methods.
    
    Args:
        query: Search query
        use_vector: Whether to use vector search
        use_graph: Whether to use graph search
        limit: Maximum results per search type (only applies to vector search)
    
    Returns:
        Combined search results
    """
    results = {
        "query": query,
        "vector_results": [],
        "graph_results": [],
        "total_results": 0
    }
    
    tasks = []
    
    if use_vector:
        tasks.append(vector_search_tool(VectorSearchInput(query=query, limit=limit)))
    
    if use_graph:
        tasks.append(graph_search_tool(GraphSearchInput(query=query)))
    
    if tasks:
        search_results = await asyncio.gather(*tasks, return_exceptions=True)
        
        if use_vector and not isinstance(search_results[0], Exception):
            results["vector_results"] = search_results[0]
        
        if use_graph:
            graph_idx = 1 if use_vector else 0
            if not isinstance(search_results[graph_idx], Exception):
                results["graph_results"] = search_results[graph_idx]
    
    results["total_results"] = len(results["vector_results"]) + len(results["graph_results"])
    
    return results<|MERGE_RESOLUTION|>--- conflicted
+++ resolved
@@ -1,20 +1,11 @@
 """Tools for the Pydantic AI agent."""
-<<<<<<< HEAD
-
-import logging
-=======
-
-
->>>>>>> f6ac092e
+
 from typing import List, Dict, Any, Optional
 from datetime import datetime
 import asyncio
 
 from pydantic import BaseModel, Field
-<<<<<<< HEAD
-=======
-
->>>>>>> f6ac092e
+
 from .db_utils import (
     vector_search,
     hybrid_search,
@@ -30,10 +21,7 @@
 from .models import ChunkResult, GraphSearchResult, DocumentMetadata
 from .providers import get_embedding_client, get_embedding_model
 
-<<<<<<< HEAD
-logger = logging.getLogger(__name__)
-=======
->>>>>>> f6ac092e
+
 
 # Initialize embedding client with flexible provider
 embedding_client = get_embedding_client()
