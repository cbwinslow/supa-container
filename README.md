--- conflicted
+++ resolved
@@ -107,24 +107,3 @@
 -   **Observability (Jaeger):** `https://jaeger.your-domain.com`
 -   **Traefik Dashboard:** `https://traefik.your-domain.com`
 
-<<<<<<< HEAD
-## Environment Variables
-
--   `ALLOWED_ORIGINS`: Comma-separated list of origins permitted for CORS requests to the FastAPI backend. Defaults to disallow all cross-origin requests.
-=======
-### API Rate Limiting
-
-The FastAPI backend uses the `slowapi` library to enforce rate limits.
-
-- **Default limit:** 100 requests per minute per user or IP.
-- **Chat endpoints:** restricted to 5 requests per minute.
-- The limiter uses the `X-User-ID` header when present, otherwise the client's IP address.
-
-Exceeding a limit returns an HTTP 429 response with a JSON body:
-
-```json
-{"error": "Rate limit exceeded", "error_type": "RateLimitExceeded"}
-```
-
-Limits can be adjusted in `src/fastapi_app/api.py`.
->>>>>>> de7886dd
